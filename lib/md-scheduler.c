/*
 *  This file is part of rmlint.
 *
 *  rmlint is free software: you can redistribute it and/or modify
 *  it under the terms of the GNU General Public License as published by
 *  the Free Software Foundation, either version 3 of the License, or
 *  (at your option) any later version.
 *
 *  rmlint is distributed in the hope that it will be useful,
 *  but WITHOUT ANY WARRANTY; without even the implied warranty of
 *  MERCHANTABILITY or FITNESS FOR A PARTICULAR PURPOSE.  See the
 *  GNU General Public License for more details.
 *
 *  You should have received a copy of the GNU General Public License
 *  along with rmlint.  If not, see <http://www.gnu.org/licenses/>.
 *
 * Authors:
 *
 *  - Christopher <sahib> Pahl 2010-2015 (https://github.com/sahib)
 *  - Daniel <SeeSpotRun> T.   2014-2015 (https://github.com/SeeSpotRun)
 *
 * Hosted on http://github.com/sahib/rmlint
 *
 */

#include "md-scheduler.h"

/* handy for comparing 64-bit integers and returning int */
#define SIGN_DIFF(X, Y) (((X) > (Y)) - ((X) < (Y)))

/* How many milliseconds to sleep if we encounter an empty file queue.
 * This prevents a "starving" RmShredDevice from hogging cpu and cluttering up
 * debug messages by continually recycling back to the joiner.
 */
#if _RM_MDS_DEBUG
#define MDS_EMPTYQUEUE_SLEEP_US (60 * 1000 * 1000) /* 60 seconds */
#else
#define MDS_EMPTYQUEUE_SLEEP_US (50 * 1000) /* 0.05 second */
#endif

///////////////////////////////////////
//            Structures             //
///////////////////////////////////////

struct _RmMDS {
    /* Structure for RmMDS object/session */

    /* The function called for each task */
    RmMDSFunc func;

    /* Threadpool for device workers */
    GThreadPool *pool;

    /* Sorting function for device task queues */
    RmMDSSortFunc prioritiser;

    /* Mounts table for grouping dev's by physical devices
     * and identifying rotationality */
    RmMountTable *mount_table;

    /* If true then don't use mount table; interpret user-supplied dev as disk id */
    bool fake_disk;

    /* Table of physical disk/devices */
    GHashTable *disks;

    /* Lock for access to:
     *  self->disks
     */
    GMutex lock;
    GCond cond;

    /* flag for whether threadpool is running */
    gboolean running;

    /* quota to limit number of tasks per pass of each device */
    gint pass_quota;

    /* maximum number of threads and threads per disk */
    gint max_threads;
    gint threads_per_disk;

    /* pointer to user data to be passed to func */
    gpointer user_data;

    /* number of pending tasks */
    guint pending_tasks;

};

typedef struct _RmMDSDevice {
    /* Structure containing data associated with one Device worker thread */

    /* The RmMDS session parent */
    RmMDS *mds;

    /* Device's physical disk ID (only used for debug info) */
    dev_t disk;

    /* Sorted list of tasks queued for execution */
    GSList *sorted_tasks;

    /* Stack for tasks that will be sorted and carried out next pass */
    GSList *unsorted_tasks;

    /* Lock for access to:
     *  self->sorted_tasks
     *  self->unsorted_tasks
     *  self->ref_count
     */
    GMutex lock;
    GCond cond;

    /* Reference count for self */
    gint ref_count;

    /* Number of running threads for self */
    gint threads;

    /* is disk rotational? */
    gboolean is_rotational;

} RmMDSDevice;

//////////////////////////////////////////////
//  Internal Structure Init's & Destroyers  //
//////////////////////////////////////////////

/* RmMDSTask */
static RmMDSTask *rm_mds_task_new(const dev_t dev, const guint64 offset,
                                  const gpointer task_data) {
    RmMDSTask *self = g_slice_new0(RmMDSTask);
    self->dev = dev;
    self->offset = offset;
    self->task_data = task_data;
    return self;
}

static void rm_mds_task_free(RmMDSTask *task) {
    g_slice_free(RmMDSTask, task);
}

/* RmMDSDevice */
static RmMDSDevice *rm_mds_device_new(RmMDS *mds, const dev_t disk) {
    RmMDSDevice *self = g_slice_new0(RmMDSDevice);

    g_mutex_init(&self->lock);
    g_cond_init(&self->cond);

    self->mds = mds;
    self->ref_count = 0;
    self->threads = 0;
    self->disk = disk;

    if (mds->fake_disk) {
        self->is_rotational = (disk % 2 == 0);
    } else {
        self->is_rotational = !rm_mounts_is_nonrotational(mds->mount_table, disk);
    }

    rm_log_debug_line("Created new RmMDSDevice for %srotational disk #%lu",
            self->is_rotational ? "" : "non-", (long unsigned)disk);
    return self;
}

/** @brief  Free mem allocated to a RmMDSDevice
 **/
static void rm_mds_device_free(RmMDSDevice *self) {
    g_mutex_clear(&self->lock);
    g_cond_clear(&self->cond);
    g_slice_free(RmMDSDevice, self);
}


///////////////////////////////////////
//    RmMDSDevice Implementation   //
///////////////////////////////////////


/** @brief Mutex-protected task pusher
 **/

static void rm_mds_push_task_impl(RmMDSDevice *device, RmMDSTask *task) {
    g_mutex_lock(&device->lock);
    {
        device->unsorted_tasks =
                g_slist_prepend(device->unsorted_tasks, task);
        g_cond_signal(&device->cond);
    }
    g_mutex_unlock(&device->lock);
}

/** @brief Mutex-protected task popper
 **/

static RmMDSTask *rm_mds_pop_task(RmMDSDevice *device) {
    RmMDSTask *task = NULL;
    g_mutex_lock(&device->lock);
    {
        if(device->sorted_tasks) {
            task = device->sorted_tasks->data;
            device->sorted_tasks = g_slist_delete_link(device->sorted_tasks, device->sorted_tasks);
        }
    }
    g_mutex_unlock(&device->lock);
    return task;
}



/** @brief GCompareDataFunc wrapper for mds->prioritiser
 **/
static gint rm_mds_compare(const RmMDSTask *a, const RmMDSTask *b,
                           RmMDSSortFunc prioritiser) {
    gint result = prioritiser(a, b);
    return result;
}


/** @brief RmMDSDevice worker thread
 **/
static void rm_mds_factory(RmMDSDevice *device, RmMDS *mds) {
    /* rm_mds_factory processes tasks from device->task_list.
     * After completing one pass of the device, returns self to the
     * mds->pool threadpool. */
    gint processed = 0;
    g_mutex_lock(&device->lock);
    {
        /* check for empty queues - if so then wait a little while before giving up */
        if(!device->sorted_tasks && !device->unsorted_tasks && device->ref_count > 0) {
            /* timed wait for signal from rm_mds_push_task_impl() */
            gint64 end_time = g_get_monotonic_time() + MDS_EMPTYQUEUE_SLEEP_US;
            g_cond_wait_until(&device->cond, &device->lock, end_time);
        }

        /* sort and merge task lists */
        if (device->unsorted_tasks) {
            device->unsorted_tasks = g_slist_sort_with_data(
                    device->unsorted_tasks, (GCompareDataFunc)rm_mds_compare,
                    (RmMDSSortFunc)mds->prioritiser);
            if( !device->sorted_tasks ) {
                device->sorted_tasks = device->unsorted_tasks;
            } else if( rm_mds_compare(g_slist_last(device->unsorted_tasks)->data,
                                      device->sorted_tasks->data,
                                      (RmMDSSortFunc)mds->prioritiser) <= 0 ) {
                /* lists are sorted and don't overlap; just join them */
                device->sorted_tasks = g_slist_concat(device->unsorted_tasks, device->sorted_tasks);
            } else {
                /* join the lists and re-sort */
                device->sorted_tasks = g_slist_concat(device->unsorted_tasks, device->sorted_tasks);
                device->sorted_tasks = g_slist_sort_with_data(
                        device->sorted_tasks, (GCompareDataFunc)rm_mds_compare,
                        (RmMDSSortFunc)mds->prioritiser);
            }
            device->unsorted_tasks = NULL;
        }
    }
    g_mutex_unlock(&device->lock);

    /* process tasks from device->sorted_tasks */
    RmMDSTask *task = NULL;
    while(processed < mds->pass_quota && (task = rm_mds_pop_task(device)) ) {
        if ( mds->func(task->task_data, mds->user_data) ) {
            /* task succeeded */
            rm_mds_task_free(task);
            /* decrement counters */
            ++processed;
            g_atomic_int_dec_and_test(&device->mds->pending_tasks);
        } else {
            /* task failed; push it back to device->unsorted_tasks */
            rm_mds_push_task_impl(device, task);
        }
    }

    if(rm_mds_device_ref(device, 0) > 0) {
        /* return self to pool for further processing */
        if (processed == 0) {
            /* stalled queue; chill for a bit */
            g_usleep(10000);
        }
        rm_util_thread_pool_push(mds->pool, device);
    } else {
        /* free self and signal to rm_mds_free() */
        if (g_atomic_int_dec_and_test(&device->threads)) {
            rm_mds_device_free(device);
            g_cond_signal(&mds->cond);
        }
    }
}

/** @brief Push a RmMDSDevice to the threadpool
 **/
void rm_mds_device_start(_U  gpointer disk, RmMDSDevice *device, RmMDS *mds) {
    g_assert(device->threads==0);
    device->threads = mds->threads_per_disk;
    for (int i=0; i < mds->threads_per_disk; ++i) {
        rm_util_thread_pool_push(mds->pool, device);
    }
}

/** @brief Push a RmMDSDevice to the threadpool
 **/
void rm_mds_start(RmMDS *mds) {
    guint threads = MAX(1, MIN((guint)mds->max_threads, mds->threads_per_disk * g_hash_table_size(mds->disks)));
    mds->pool = rm_util_thread_pool_new((GFunc)rm_mds_factory, mds, threads);

    mds->running = TRUE;
    g_hash_table_foreach(mds->disks, (GHFunc)rm_mds_device_start, mds);
}

RmMountTable *rm_mds_get_mount_table(const RmMDS *mds) {
    return mds->mount_table;
}

static RmMDSDevice *rm_mds_device_get_by_disk(RmMDS *mds, const dev_t disk) {
    RmMDSDevice *result = NULL;
    g_mutex_lock(&mds->lock);
    {
        g_assert(mds->disks);
        result = g_hash_table_lookup(mds->disks, GINT_TO_POINTER(disk));
        if(!result) {
            result = rm_mds_device_new(mds, disk);
            g_hash_table_insert(mds->disks, GINT_TO_POINTER(disk), result);
            if(g_atomic_int_get(&mds->running) == TRUE) {
                rm_mds_device_start(NULL, result, mds);
            }
        }
    }
    g_mutex_unlock(&mds->lock);
    return result;
}

//////////////////////////
//  API Implementation  //
//////////////////////////

RmMDS *rm_mds_new(const gint max_threads, RmMountTable *mount_table, bool fake_disk) {
    RmMDS *self = g_slice_new0(RmMDS);

    g_mutex_init(&self->lock);
    g_cond_init(&self->cond);

    self->max_threads = max_threads;

    if (!mount_table && !fake_disk) {
        self->mount_table = rm_mounts_table_new(FALSE);
    } else {
        self->mount_table = mount_table;
    }

    self->fake_disk = fake_disk;
    self->disks = g_hash_table_new(g_direct_hash, g_direct_equal);
    self->running = FALSE;

    return self;
}

void rm_mds_configure(RmMDS *self,
                      const RmMDSFunc func,
                      const gpointer user_data,
                      const gint pass_quota,
                      const gint threads_per_disk,
                      RmMDSSortFunc prioritiser) {
    g_assert(self->running == FALSE);
    self->func = func;
    self->user_data = user_data;
    self->threads_per_disk = threads_per_disk;
    self->pass_quota = (pass_quota>0) ? pass_quota : G_MAXINT;
    self->prioritiser = prioritiser;
}

void rm_mds_finish(RmMDS *mds) {
    /* wait for any pending threads to finish */
    while(g_atomic_int_get(&mds->pending_tasks)) {
        /* wait for a device to finish */
        g_usleep(1000);
        g_mutex_lock(&mds->lock);
<<<<<<< HEAD
        {
            g_cond_wait(&mds->cond, &mds->lock);
=======
        GList *devices = g_hash_table_get_values(mds->disks);
        g_mutex_unlock(&mds->lock);

        while(devices) {
            RmMDSDevice *device = devices->data;
            rm_log_debug_line("Finishing device %lu", (long unsigned)device->disk);
            rm_mds_device_finish(device);
            devices = g_list_delete_link(devices, devices);
>>>>>>> fe054418
        }
        g_mutex_unlock(&mds->lock);
    }
    mds->running = FALSE;
}

void rm_mds_free(RmMDS *mds, gboolean free_mount_table) {
    rm_mds_finish(mds);

    g_thread_pool_free(mds->pool, false, true);
    g_hash_table_destroy(mds->disks);

    if(free_mount_table && mds->mount_table) {
        rm_mounts_table_destroy(mds->mount_table);
    }
    g_mutex_clear(&mds->lock);
    g_cond_clear(&mds->cond);
    g_slice_free(RmMDS, mds);
}

gint rm_mds_device_ref(RmMDSDevice *device, const gint ref_count) {
    gint result = 0;
    g_mutex_lock(&device->lock);
    {
        device->ref_count += ref_count;
        result = device->ref_count;
    }
    g_mutex_unlock(&device->lock);
    return result;
}

RmMDSDevice *rm_mds_device_get(RmMDS *mds, const char *path, dev_t dev){
    dev_t disk = 0;
    if (dev == 0) {
        dev = rm_mounts_get_disk_id_by_path(mds->mount_table, path);
    }
    if(mds->fake_disk) {
        disk = dev;
    } else {
        disk = rm_mounts_get_disk_id(mds->mount_table, dev, path);
    }
    return rm_mds_device_get_by_disk(mds, disk);
}

void rm_mds_push_task(RmMDSDevice *device, dev_t dev, gint64 offset, const char *path, const gpointer task_data) {
    g_atomic_int_inc(&device->mds->pending_tasks);
    if(device->is_rotational && offset==-1) {
        offset = rm_offset_get_from_path(path, 0, NULL);
    }
    RmMDSTask *task = rm_mds_task_new(dev, offset, task_data);
    rm_mds_push_task_impl(device, task);
}

/**
 * @brief prioritiser function for basic elevator algorithm
 **/
gint rm_mds_elevator_cmp(const RmMDSTask *task_a, const RmMDSTask *task_b) {
    return (2 * SIGN_DIFF(task_a->dev, task_b->dev) +
            1 * SIGN_DIFF(task_a->offset, task_b->offset));
}<|MERGE_RESOLUTION|>--- conflicted
+++ resolved
@@ -371,23 +371,12 @@
 
 void rm_mds_finish(RmMDS *mds) {
     /* wait for any pending threads to finish */
-    while(g_atomic_int_get(&mds->pending_tasks)) {
+    while(g_atomic_int_get(&mds->pending_tasks) > 0) {
         /* wait for a device to finish */
         g_usleep(1000);
         g_mutex_lock(&mds->lock);
-<<<<<<< HEAD
         {
             g_cond_wait(&mds->cond, &mds->lock);
-=======
-        GList *devices = g_hash_table_get_values(mds->disks);
-        g_mutex_unlock(&mds->lock);
-
-        while(devices) {
-            RmMDSDevice *device = devices->data;
-            rm_log_debug_line("Finishing device %lu", (long unsigned)device->disk);
-            rm_mds_device_finish(device);
-            devices = g_list_delete_link(devices, devices);
->>>>>>> fe054418
         }
         g_mutex_unlock(&mds->lock);
     }
