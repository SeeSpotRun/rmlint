--- conflicted
+++ resolved
@@ -569,16 +569,10 @@
             tag->paranoid_mem_alloc += group->mem_allocation;
             tag->active_groups--;
             group->is_active = FALSE;
-<<<<<<< HEAD
 #if _RM_SHRED_DEBUG
-            rm_log_debug_line("Mem avail %li, active groups %d. " YELLOW "Returned %" LLU
-                         " bytes for paranoid hashing.",
-                         tag->paranoid_mem_alloc, tag->active_groups,
-=======
             rm_log_debug_line("Mem avail %" LLI ", active groups %d. " YELLOW "Returned %" LLU " bytes for paranoid hashing.",
                          tag->paranoid_mem_alloc,
                          tag->active_groups,
->>>>>>> 85f1dc63
                          group->mem_allocation);
 #endif
             tag->mem_refusing = FALSE;
