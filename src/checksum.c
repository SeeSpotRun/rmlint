#include <stdio.h>
#include <string.h>
#include <glib.h>

#include <sys/mman.h>
#include <sys/stat.h>
#include <unistd.h>
#include <fcntl.h>
#include <assert.h>

#include "checksum.h"
#include "defs.h"

/* Less than 16 byte is not allowed */
G_STATIC_ASSERT(_RM_HASH_LEN >= 16);

RmDigestType rm_string_to_digest_type(const char *string) {
    if(string == NULL) {
        return RM_DIGEST_UNKNOWN;
    } else if(!strcasecmp(string, "md5")) {
        return RM_DIGEST_MD5;
    } else
#if _RM_HASH_LEN >= 64
    if(!strcasecmp(string, "sha512")) {
        return RM_DIGEST_SHA512;
    } else if(!strcasecmp(string, "city512")) {
        return RM_DIGEST_CITY512;
    } else if(!strcasecmp(string, "murmur512")) {
        return RM_DIGEST_MURMUR512;
    } else
#endif
#if _RM_HASH_LEN >= 32
    if(!strcasecmp(string, "sha256")) {
        return RM_DIGEST_SHA256;
    } else
#endif
#if _RM_HASH_LEN >= 20
    if(!strcasecmp(string, "sha1")) {
        return RM_DIGEST_SHA1;
    } else
#endif
<<<<<<< HEAD
                    if(!strcasecmp(string, "murmur")) {
                        return RM_DIGEST_MURMUR;
                    } else if(!strcasecmp(string, "spooky")) {
                        return RM_DIGEST_SPOOKY;
                    } else if(!strcasecmp(string, "city")) {
                        return RM_DIGEST_CITY;
                    } else if(!strcasecmp(string, "city512")) {
                        return RM_DIGEST_CITY512;
                    } else if(!strcasecmp(string, "murmur512")) {
                        return RM_DIGEST_MURMUR512;
                    } else {
                        return RM_DIGEST_UNKNOWN;
                    }
=======
    if(!strcasecmp(string, "murmur")) {
        return RM_DIGEST_MURMUR;
    } else if(!strcasecmp(string, "spooky")) {
        return RM_DIGEST_SPOOKY;
    } else if(!strcasecmp(string, "city")) {
        return RM_DIGEST_CITY;
    } else {
        return RM_DIGEST_UNKNOWN;
    }
>>>>>>> 8798e102
}

#define add_seed(digest, seed) {                                                           \
    if(seed) {                                                                             \
        g_checksum_update(digest->glib_checksum, (const guchar *)&seed, sizeof(uint64_t)); \
    }                                                                                      \
}

void rm_digest_init(RmDigest *digest, RmDigestType type, uint64_t seed1, uint64_t seed2) {
    digest->type = type;
    digest->num_128bit_blocks = 1;
<<<<<<< HEAD
=======

>>>>>>> 8798e102
    switch(type) {
    case RM_DIGEST_MD5:
        digest->glib_checksum = g_checksum_new(G_CHECKSUM_MD5);
        add_seed(digest, seed1);
        break;
#if _RM_HASH_LEN >= 64
    case RM_DIGEST_SHA512:
        digest->glib_checksum = g_checksum_new(G_CHECKSUM_SHA512);
        add_seed(digest, seed1);
        break;
#endif
#if _RM_HASH_LEN >= 32
    case RM_DIGEST_SHA256:
        digest->glib_checksum = g_checksum_new(G_CHECKSUM_SHA256);
        add_seed(digest, seed1);
        break;
#endif
#if _RM_HASH_LEN >= 20
    case RM_DIGEST_SHA1:
        digest->glib_checksum = g_checksum_new(G_CHECKSUM_SHA1);
        add_seed(digest, seed1);
        break;
#endif
    case RM_DIGEST_SPOOKY:
        spooky_init(&digest->spooky_state, seed1, seed2);
    /* Fallthrough */
    case RM_DIGEST_MURMUR:
    case RM_DIGEST_CITY:
<<<<<<< HEAD
        digest->hash[0].first = seed;
        digest->hash[0].second = 0;
=======
        digest->hash[0].first = seed1;
        digest->hash[0].second = seed2;
>>>>>>> 8798e102
        break;
#if _RM_HASH_LEN >= 64
    case RM_DIGEST_MURMUR512:
    case RM_DIGEST_CITY512:
<<<<<<< HEAD
        digest->num_128bit_blocks=4;
        digest->hash[0].first = 0;
        digest->hash[0].second = 0;
        digest->hash[1].first =  (0xf0f0f0f0f0f0f0f0);  /*1111000011110000 etc*/
        digest->hash[1].second = (0xf0f0f0f0f0f0f0f0);
        digest->hash[2].first =  (0x3333333333333333);  /*001100110011 etc*/
        digest->hash[2].second = (0x3333333333333333);
        if (seed) {
            digest->hash[3].first = seed;
        } else {
            digest->hash[3].first =  (0xaaaaaaaaaaaaaaaa);
        }
        digest->hash[3].second = (0xaaaaaaaaaaaaaaaa);   /*10101010 etc */
        break;
#endif
    default:
        g_assert_not_reached();
    }
}

void rm_digest_copy ( RmDigest *dest,  RmDigest *src) {

    dest->type = src->type;
    dest->num_128bit_blocks = src->num_128bit_blocks;

    switch(src->type) {
    case RM_DIGEST_MD5:
#if _RM_HASH_LEN >= 20
    case RM_DIGEST_SHA1:
#endif
#if _RM_HASH_LEN >= 32
    case RM_DIGEST_SHA256:
#endif
#if _RM_HASH_LEN >= 64
    case RM_DIGEST_SHA512:
#endif
        dest->glib_checksum = g_checksum_copy(src->glib_checksum);
        break;
    case RM_DIGEST_SPOOKY:
        spooky_copy(&dest->spooky_state, &src->spooky_state);
    /* Fallthrough */
    case RM_DIGEST_MURMUR:
    case RM_DIGEST_CITY:
#if _RM_HASH_LEN >= 64
    case RM_DIGEST_CITY512:
    case RM_DIGEST_MURMUR512:
#endif // _RM_HASH_LEN
        for (int i=0; i < src->num_128bit_blocks; i++) {
            dest->hash[i].first = src->hash[i].first;
            dest->hash[i].second = src->hash[i].second;
        }
=======
        digest->num_128bit_blocks = 4;
        digest->hash[0].first  = seed1;
        digest->hash[0].second = seed2;
        digest->hash[1].first  = 0xf0f0f0f0f0f0f0f0 ^ seed1;
        digest->hash[1].second = 0xf0f0f0f0f0f0f0f0 ^ seed2;
        digest->hash[2].first  = 0x3333333333333333 ^ seed1;
        digest->hash[2].second = 0x3333333333333333 ^ seed2;
        digest->hash[3].first  = 0xaaaaaaaaaaaaaaaa ^ seed1;
        digest->hash[3].second = 0xaaaaaaaaaaaaaaaa ^ seed2;
>>>>>>> 8798e102
        break;
#endif
    default:
        g_assert_not_reached();
    }
}


void rm_digest_update(RmDigest *digest, const unsigned char *data, guint64 size) {
    switch(digest->type) {
    case RM_DIGEST_MD5:
#if _RM_HASH_LEN >= 64
    case RM_DIGEST_SHA512:
#endif
#if _RM_HASH_LEN >= 32
    case RM_DIGEST_SHA256:
#endif
#if _RM_HASH_LEN >= 20
    case RM_DIGEST_SHA1:
#endif
        g_checksum_update(digest->glib_checksum, (const guchar *)data, size);
        break;
    case RM_DIGEST_SPOOKY:
        spooky_update(&digest->spooky_state, data, size);
        break;
#if _RM_HASH_LEN >= 64
    case RM_DIGEST_MURMUR512:
#endif 
    case RM_DIGEST_MURMUR:
<<<<<<< HEAD
#if _RM_HASH_LEN >= 64
    case RM_DIGEST_MURMUR512:
#endif // _RM_HASH_LEN
        for (int i=0; i < digest->num_128bit_blocks; i++) {
            /*TODO:  multithread this if num_128bit_blocks > 1 */
=======
       for (guint8 i = 0; i < digest->num_128bit_blocks; i++) {
        /*TODO: multithread this if num_128bit_blocks > 1 */
>>>>>>> 8798e102
#if UINTPTR_MAX == 0xffffffff
            /* 32 bit */
            MurmurHash3_x86_128(data, size, (uint32_t)digest->hash[i].first, &digest->hash[i]);
#elif UINTPTR_MAX == 0xffffffffffffffff
            /* 64 bit */
            MurmurHash3_x64_128(data, size, (uint32_t)digest->hash[i].first, &digest->hash[i]);
#else
<<<<<<< HEAD
            /* 16 bit or unknown */
#error "Probably not a good idea to compile rmlint on 16bit."
=======
        /* 16 bit or unknown */
        #error "Probably not a good idea to compile rmlint on 16bit."
>>>>>>> 8798e102
#endif
        }
        break;
    case RM_DIGEST_CITY:
#if _RM_HASH_LEN >= 64
    case RM_DIGEST_CITY512:
<<<<<<< HEAD
#endif // _RM_HASH_LEN
        for (int i=0; i < digest->num_128bit_blocks; i++) {
=======
#endif 
        for (guint8 i = 0; i < digest->num_128bit_blocks; i++) {
>>>>>>> 8798e102
            /* Opt out for the more optimized version.
             * This needs the crc command of sse4.2
             * (available on Intel Nehalem and up; my amd box doesn't have this though)
             */
#ifdef __sse4_2__
<<<<<<< HEAD
            digest->hash = CityHashCrc128WithSeed(data, size, digest->hash);
#else
            digest->hash[i] = CityHash128WithSeed((const char *) data, size, digest->hash[i]);
#endif
            /*TODO:  multithread this if num_128bit_blocks > 1 */
=======
            digest->hash[i] = CityHashCrc128WithSeed((const char* )data, size, digest->hash[i]);
#else
            digest->hash[i] = CityHash128WithSeed((const char *) data, size, digest->hash[i]);
#endif
>>>>>>> 8798e102
        }
        break;
    default:
        g_assert_not_reached();
    }
}

RmDigest *rm_digest_copy(RmDigest *digest) {
    RmDigest *self = g_slice_new0(RmDigest);
    self->type = digest->type;

    switch(digest->type) {
    case RM_DIGEST_MD5:
#if _RM_HASH_LEN >= 64
    case RM_DIGEST_SHA512:
#endif
#if _RM_HASH_LEN >= 32
    case RM_DIGEST_SHA256:
#endif
#if _RM_HASH_LEN >= 20
    case RM_DIGEST_SHA1:
#endif
        self->glib_checksum = g_checksum_copy(digest->glib_checksum);
        break;
    case RM_DIGEST_SPOOKY:
<<<<<<< HEAD
        spooky_final(&digest->spooky_state, &digest->hash[0].first, &digest->hash[0].second);
    /* fallthrough */
    case RM_DIGEST_MURMUR:
    case RM_DIGEST_CITY:
#if _RM_HASH_LEN >= 64
    case RM_DIGEST_MURMUR512:
    case RM_DIGEST_CITY512:
#endif // _RM_HASH_LEN
        for (int j=0; j < digest->num_128bit_blocks; j++) {
            while( (int)i < (16 + j * 32) && i < buflen) {
                buffer[i++] = TO_HEX(digest->hash[j].first % 16);
                digest->hash[j].first /= 16;
            }
            while( (int)i < (32 + j * 32) && i < buflen) {
                buffer[i++] = TO_HEX(digest->hash[j].second % 16);
                digest->hash[j].second /= 16;
            }
        }
        assert ( (int) i == 32 * digest->num_128bit_blocks );
        return i;
=======
        spooky_copy(&self->spooky_state, &digest->spooky_state);
    /* Fallthrough */
    case RM_DIGEST_MURMUR:
    case RM_DIGEST_CITY:
#if _RM_HASH_LEN >= 64
    case RM_DIGEST_CITY512:
    case RM_DIGEST_MURMUR512:
#endif 
        for (int i = 0; i < digest->num_128bit_blocks; i++) {
            self->hash[i].first = digest->hash[i].first;
            self->hash[i].second = digest->hash[i].second;
        }
        break;
>>>>>>> 8798e102
    default:
        g_assert_not_reached();
    }
    return self;
}

<<<<<<< HEAD

int rm_digest_finalize_binary(RmDigest *digest, unsigned char *buffer, gsize buflen) {
    switch(digest->type) {
=======
int rm_digest_steal_buffer(RmDigest *digest, guint8 *buf, gsize buflen) {
    RmDigest *copy = rm_digest_copy(digest);
    gsize bytes_written = 0;

    switch(copy->type) {
>>>>>>> 8798e102
    case RM_DIGEST_MD5:
#if _RM_HASH_LEN >= 64
    case RM_DIGEST_SHA512:
#endif
#if _RM_HASH_LEN >= 32
    case RM_DIGEST_SHA256:
#endif
#if _RM_HASH_LEN >= 20
    case RM_DIGEST_SHA1:
#endif
        g_checksum_get_digest(copy->glib_checksum, buf, &buflen);
        bytes_written = buflen;
        break;
    case RM_DIGEST_SPOOKY:
        spooky_final(&copy->spooky_state, &copy->hash[0].first, &copy->hash[0].second);
        /* Fallthrough */
    case RM_DIGEST_MURMUR:
    case RM_DIGEST_CITY:
#if _RM_HASH_LEN >= 64
    case RM_DIGEST_CITY512:
    case RM_DIGEST_MURMUR512:
#endif 
        memcpy(buf, copy->hash, sizeof(uint128) * digest->num_128bit_blocks);
        bytes_written = 16 * digest->num_128bit_blocks;
        break;
    default:
        g_assert_not_reached();
    }

    rm_digest_finalize(copy);
    g_slice_free(RmDigest, copy);
    return bytes_written;
}

int rm_digest_hexstring(RmDigest *digest, char *buffer) {
    const char *hex = "0123456789abcdef";

    guint8 input[_RM_HASH_LEN];
    memset(input, 0, sizeof(input));
    gsize digest_len = rm_digest_steal_buffer(digest, input, sizeof(input));

    for(gsize i = 0; i < digest_len; ++i) {
        buffer[0] = hex[input[i] / 16];
        buffer[1] = hex[input[i] % 16];
        buffer += 2;
    }
    return digest_len * 2;
}


int rm_digest_compare(RmDigest *a, RmDigest *b) {
    guint8 buf_a[_RM_HASH_LEN];
    guint8 buf_b[_RM_HASH_LEN];

    memset(buf_a, 0, sizeof(buf_a));
    memset(buf_b, 0, sizeof(buf_b));

    gsize len_a = rm_digest_steal_buffer(a, buf_a, sizeof(buf_a));
    gsize len_b = rm_digest_steal_buffer(b, buf_b, sizeof(buf_b));

    if(len_a != len_b) {
        return len_a < len_b;
    }

    return memcmp(buf_a, buf_b, MIN(len_a, len_b));
}

void rm_digest_finalize(RmDigest *digest) {
    switch(digest->type) {
    case RM_DIGEST_MD5:
#if _RM_HASH_LEN >= 64
    case RM_DIGEST_SHA512:
#endif
#if _RM_HASH_LEN >= 32
    case RM_DIGEST_SHA256:
#endif
#if _RM_HASH_LEN >= 20
    case RM_DIGEST_SHA1:
#endif
        g_checksum_free(digest->glib_checksum);
        break;
    case RM_DIGEST_SPOOKY:
        spooky_final(&digest->spooky_state, &digest->hash[0].first, &digest->hash[0].second);
    /* fallthrough */
    case RM_DIGEST_MURMUR:
    case RM_DIGEST_CITY:
#if _RM_HASH_LEN >= 64
<<<<<<< HEAD
    case RM_DIGEST_MURMUR512:
    case RM_DIGEST_CITY512:
#endif // _RM_HASH_LEN
        for ( int i=0; i < digest->num_128bit_blocks; i++ ) {
            memcpy(buffer + 0 + 16 * i, &digest->hash[0].first, 8);
            memcpy(buffer + 8 + 16 * i, &digest->hash[0].second, 8);
            /*TODO: any reason why we can't we just memcpy in one go? */
        }
        return 16 * digest->num_128bit_blocks;
=======
    case RM_DIGEST_CITY512:
    case RM_DIGEST_MURMUR512:
#endif 
        break;
>>>>>>> 8798e102
    default:
        g_assert_not_reached();
    }
}


/* get digest, with or without finalising */
int rm_digest_read_binary(RmDigest *digest, unsigned char *buffer, gsize buflen, bool finalise) {
    if (0
        || finalise
        || digest->type==RM_DIGEST_MURMUR  /* MURMUR binary finalize doesn't change the RmDigest so don't need rm_digest_copy */
        || digest->type==RM_DIGEST_CITY    /* CITY binary finalize doesn't change the RmDigest so don't need rm_digest_copy */
        ) {
        return rm_digest_finalize_binary(digest, buffer, buflen);
    }
    else {
        /* make a copy and then finalise that */
        RmDigest digestCopy;
        rm_digest_copy (&digestCopy, digest);
        return rm_digest_finalize_binary(&digestCopy, buffer, buflen);
    }
}

void rm_digest_print(char *buffer, double buffer_len) {
    for (int i=0; i < buffer_len; i++)
    {
        printf("%02X", ((unsigned char *) buffer)[i]);
    }
    printf("\n");
}

#ifdef _RM_COMPILE_MAIN

/* Use this to compile:
 * $ gcc src/checksum.c src/checksums/ *.c -Wextra -Wall $(pkg-config --libs --cflags glib-2.0) -std=c11 -msse4a -O4 -D_GNU_SOURCE -D_RM_COMPILE_MAIN
 * $ ./a.out mmap <some_file[s]>
 */

<<<<<<< HEAD
static int rm_hash_file(const char *file, RmDigestType type, double buf_size_kb, char *buffer, size_t buf_len) {
    ssize_t bytes = 0;
    const int N = buf_size_kb * 1024;
    char *data = g_alloca(N);
=======
static int rm_hash_file(const char *file, RmDigestType type, double buf_size_mb, char *buffer) {
    ssize_t bytes = 0;
    const int N = buf_size_mb * 1024 * 1024;
    unsigned char *data = g_alloca(N);
>>>>>>> 8798e102
    FILE *fd = fopen(file, "rb");

    /* Can't open file? */
    if(fd == NULL) {
        return 0;
    }

    RmDigest digest;
    rm_digest_init(&digest, type, 0, 0);

    do {
        if((bytes = fread(data, 1, N, fd)) == -1) {
            printf("ERROR:read()");
        } else if(bytes > 0) {
            rm_digest_update(&digest, data, bytes);
<<<<<<< HEAD
            /* get interim value (will this affect speed? */
            /* todo: add argv to turn this on and off     */
            int len = rm_digest_read_binary(&digest, buffer, buf_len, false);
            //printf ( "partial digest: " );
            //rm_digest_print(buffer, len);
=======

            gsize digest_len = rm_digest_hexstring(&digest, buffer);
            for(gsize i = 0; i < digest_len; i++) {
                g_printerr("%c", buffer[i]);
            }
            g_printerr(" (%ld Bytes)\n", bytes);
>>>>>>> 8798e102
        }
    } while(bytes > 0);

    fclose(fd);
<<<<<<< HEAD
    return rm_digest_finalize(&digest, buffer, buf_len);
}

static int rm_hash_file_mmap(const char *file, RmDigestType type, G_GNUC_UNUSED double buf_size_kb, char *buffer, size_t buf_len) {
=======

    gsize digest_len = rm_digest_hexstring(&digest, buffer);
    rm_digest_finalize(&digest);
    return digest_len;
}

static int rm_hash_file_mmap(const char *file, RmDigestType type, G_GNUC_UNUSED double buf_size_mb, char *buffer) {
>>>>>>> 8798e102
    int fd = 0;
    unsigned char *f_map = NULL;


    if((fd = open(file, O_RDONLY)) == -1) {
        rm_perror("ERROR:sys:open()");
        return 0;
    }

    RmDigest digest;
    rm_digest_init(&digest, type, 0, 0);

    struct stat stat_buf;
    stat(file, &stat_buf);

    f_map = mmap(NULL, stat_buf.st_size, PROT_READ, MAP_PRIVATE, fd, 0);

    if(f_map != MAP_FAILED) {
        if(madvise(f_map, stat_buf.st_size, MADV_WILLNEED) == -1) {
            rm_perror("madvise");
        }

        /* Shut your eyes and go through, leave out start & end of fp */
        rm_digest_update(&digest, f_map, stat_buf.st_size);
        /* Unmap this file */

        munmap(f_map, stat_buf.st_size);

    } else {
        rm_perror("ERROR:hash_file->mmap");
    }

    if(close(fd) == -1) {
        rm_perror("ERROR:close()");
    }

    gsize digest_len = rm_digest_hexstring(&digest, buffer);
    rm_digest_finalize(&digest);
    return digest_len;
}


int main(int argc, char **argv) {
    if(argc < 3) {
        printf("Specify a type and a file\n");
        return EXIT_FAILURE;
    }

    for(int j = 2; j < argc; j++) {
<<<<<<< HEAD
        const char *types[] = {"spooky", "md5", "sha1", "sha256", "sha512", "murmur", "murmur512", "city", "city512", NULL};
=======
        const char *types[] = {"city", "spooky", "murmur",  "murmur512", "city512", "md5", "sha1", "sha256", "sha512", NULL};
>>>>>>> 8798e102

        // printf("# %d MB\n", 1 << (j - 2));
        for(int i = 0; types[i]; ++i) {
            RmDigestType type = rm_string_to_digest_type(types[i]);
            if(type == RM_DIGEST_UNKNOWN) {
                printf("Unknown type: %s\n", types[i]);
                return EXIT_FAILURE;
            }

            GTimer *timer = g_timer_new();
            int digest_len = 0;

            char buffer[64];
            memset(buffer, 0, sizeof(buffer));

            if(!strcasecmp(argv[1], "mmap")) {
                digest_len = rm_hash_file_mmap(argv[j], type, 1, buffer);
            } else {
                digest_len = rm_hash_file(argv[j], type, strtod(argv[1], NULL), buffer);
            }

            for(int i = 0; i < digest_len; i++) {
                printf("%c", buffer[i]);
            }

            while(digest_len++ < 128) {
                putchar(' ');
            }

            printf("  %2.3fs %s\n", g_timer_elapsed(timer, NULL), types[i]);
            g_timer_destroy(timer);
        }
    }

    return 0;
}

#endif<|MERGE_RESOLUTION|>--- conflicted
+++ resolved
@@ -39,21 +39,6 @@
         return RM_DIGEST_SHA1;
     } else
 #endif
-<<<<<<< HEAD
-                    if(!strcasecmp(string, "murmur")) {
-                        return RM_DIGEST_MURMUR;
-                    } else if(!strcasecmp(string, "spooky")) {
-                        return RM_DIGEST_SPOOKY;
-                    } else if(!strcasecmp(string, "city")) {
-                        return RM_DIGEST_CITY;
-                    } else if(!strcasecmp(string, "city512")) {
-                        return RM_DIGEST_CITY512;
-                    } else if(!strcasecmp(string, "murmur512")) {
-                        return RM_DIGEST_MURMUR512;
-                    } else {
-                        return RM_DIGEST_UNKNOWN;
-                    }
-=======
     if(!strcasecmp(string, "murmur")) {
         return RM_DIGEST_MURMUR;
     } else if(!strcasecmp(string, "spooky")) {
@@ -63,7 +48,6 @@
     } else {
         return RM_DIGEST_UNKNOWN;
     }
->>>>>>> 8798e102
 }
 
 #define add_seed(digest, seed) {                                                           \
@@ -75,10 +59,7 @@
 void rm_digest_init(RmDigest *digest, RmDigestType type, uint64_t seed1, uint64_t seed2) {
     digest->type = type;
     digest->num_128bit_blocks = 1;
-<<<<<<< HEAD
-=======
-
->>>>>>> 8798e102
+
     switch(type) {
     case RM_DIGEST_MD5:
         digest->glib_checksum = g_checksum_new(G_CHECKSUM_MD5);
@@ -107,70 +88,12 @@
     /* Fallthrough */
     case RM_DIGEST_MURMUR:
     case RM_DIGEST_CITY:
-<<<<<<< HEAD
-        digest->hash[0].first = seed;
-        digest->hash[0].second = 0;
-=======
         digest->hash[0].first = seed1;
         digest->hash[0].second = seed2;
->>>>>>> 8798e102
         break;
 #if _RM_HASH_LEN >= 64
     case RM_DIGEST_MURMUR512:
     case RM_DIGEST_CITY512:
-<<<<<<< HEAD
-        digest->num_128bit_blocks=4;
-        digest->hash[0].first = 0;
-        digest->hash[0].second = 0;
-        digest->hash[1].first =  (0xf0f0f0f0f0f0f0f0);  /*1111000011110000 etc*/
-        digest->hash[1].second = (0xf0f0f0f0f0f0f0f0);
-        digest->hash[2].first =  (0x3333333333333333);  /*001100110011 etc*/
-        digest->hash[2].second = (0x3333333333333333);
-        if (seed) {
-            digest->hash[3].first = seed;
-        } else {
-            digest->hash[3].first =  (0xaaaaaaaaaaaaaaaa);
-        }
-        digest->hash[3].second = (0xaaaaaaaaaaaaaaaa);   /*10101010 etc */
-        break;
-#endif
-    default:
-        g_assert_not_reached();
-    }
-}
-
-void rm_digest_copy ( RmDigest *dest,  RmDigest *src) {
-
-    dest->type = src->type;
-    dest->num_128bit_blocks = src->num_128bit_blocks;
-
-    switch(src->type) {
-    case RM_DIGEST_MD5:
-#if _RM_HASH_LEN >= 20
-    case RM_DIGEST_SHA1:
-#endif
-#if _RM_HASH_LEN >= 32
-    case RM_DIGEST_SHA256:
-#endif
-#if _RM_HASH_LEN >= 64
-    case RM_DIGEST_SHA512:
-#endif
-        dest->glib_checksum = g_checksum_copy(src->glib_checksum);
-        break;
-    case RM_DIGEST_SPOOKY:
-        spooky_copy(&dest->spooky_state, &src->spooky_state);
-    /* Fallthrough */
-    case RM_DIGEST_MURMUR:
-    case RM_DIGEST_CITY:
-#if _RM_HASH_LEN >= 64
-    case RM_DIGEST_CITY512:
-    case RM_DIGEST_MURMUR512:
-#endif // _RM_HASH_LEN
-        for (int i=0; i < src->num_128bit_blocks; i++) {
-            dest->hash[i].first = src->hash[i].first;
-            dest->hash[i].second = src->hash[i].second;
-        }
-=======
         digest->num_128bit_blocks = 4;
         digest->hash[0].first  = seed1;
         digest->hash[0].second = seed2;
@@ -180,7 +103,6 @@
         digest->hash[2].second = 0x3333333333333333 ^ seed2;
         digest->hash[3].first  = 0xaaaaaaaaaaaaaaaa ^ seed1;
         digest->hash[3].second = 0xaaaaaaaaaaaaaaaa ^ seed2;
->>>>>>> 8798e102
         break;
 #endif
     default:
@@ -208,18 +130,10 @@
         break;
 #if _RM_HASH_LEN >= 64
     case RM_DIGEST_MURMUR512:
-#endif 
+#endif
     case RM_DIGEST_MURMUR:
-<<<<<<< HEAD
-#if _RM_HASH_LEN >= 64
-    case RM_DIGEST_MURMUR512:
-#endif // _RM_HASH_LEN
-        for (int i=0; i < digest->num_128bit_blocks; i++) {
-            /*TODO:  multithread this if num_128bit_blocks > 1 */
-=======
        for (guint8 i = 0; i < digest->num_128bit_blocks; i++) {
         /*TODO: multithread this if num_128bit_blocks > 1 */
->>>>>>> 8798e102
 #if UINTPTR_MAX == 0xffffffff
             /* 32 bit */
             MurmurHash3_x86_128(data, size, (uint32_t)digest->hash[i].first, &digest->hash[i]);
@@ -227,43 +141,25 @@
             /* 64 bit */
             MurmurHash3_x64_128(data, size, (uint32_t)digest->hash[i].first, &digest->hash[i]);
 #else
-<<<<<<< HEAD
-            /* 16 bit or unknown */
-#error "Probably not a good idea to compile rmlint on 16bit."
-=======
         /* 16 bit or unknown */
         #error "Probably not a good idea to compile rmlint on 16bit."
->>>>>>> 8798e102
 #endif
         }
         break;
     case RM_DIGEST_CITY:
 #if _RM_HASH_LEN >= 64
     case RM_DIGEST_CITY512:
-<<<<<<< HEAD
-#endif // _RM_HASH_LEN
-        for (int i=0; i < digest->num_128bit_blocks; i++) {
-=======
-#endif 
+#endif
         for (guint8 i = 0; i < digest->num_128bit_blocks; i++) {
->>>>>>> 8798e102
             /* Opt out for the more optimized version.
              * This needs the crc command of sse4.2
              * (available on Intel Nehalem and up; my amd box doesn't have this though)
              */
 #ifdef __sse4_2__
-<<<<<<< HEAD
-            digest->hash = CityHashCrc128WithSeed(data, size, digest->hash);
-#else
-            digest->hash[i] = CityHash128WithSeed((const char *) data, size, digest->hash[i]);
-#endif
-            /*TODO:  multithread this if num_128bit_blocks > 1 */
-=======
             digest->hash[i] = CityHashCrc128WithSeed((const char* )data, size, digest->hash[i]);
 #else
             digest->hash[i] = CityHash128WithSeed((const char *) data, size, digest->hash[i]);
 #endif
->>>>>>> 8798e102
         }
         break;
     default:
@@ -289,28 +185,6 @@
         self->glib_checksum = g_checksum_copy(digest->glib_checksum);
         break;
     case RM_DIGEST_SPOOKY:
-<<<<<<< HEAD
-        spooky_final(&digest->spooky_state, &digest->hash[0].first, &digest->hash[0].second);
-    /* fallthrough */
-    case RM_DIGEST_MURMUR:
-    case RM_DIGEST_CITY:
-#if _RM_HASH_LEN >= 64
-    case RM_DIGEST_MURMUR512:
-    case RM_DIGEST_CITY512:
-#endif // _RM_HASH_LEN
-        for (int j=0; j < digest->num_128bit_blocks; j++) {
-            while( (int)i < (16 + j * 32) && i < buflen) {
-                buffer[i++] = TO_HEX(digest->hash[j].first % 16);
-                digest->hash[j].first /= 16;
-            }
-            while( (int)i < (32 + j * 32) && i < buflen) {
-                buffer[i++] = TO_HEX(digest->hash[j].second % 16);
-                digest->hash[j].second /= 16;
-            }
-        }
-        assert ( (int) i == 32 * digest->num_128bit_blocks );
-        return i;
-=======
         spooky_copy(&self->spooky_state, &digest->spooky_state);
     /* Fallthrough */
     case RM_DIGEST_MURMUR:
@@ -318,30 +192,23 @@
 #if _RM_HASH_LEN >= 64
     case RM_DIGEST_CITY512:
     case RM_DIGEST_MURMUR512:
-#endif 
+#endif
         for (int i = 0; i < digest->num_128bit_blocks; i++) {
             self->hash[i].first = digest->hash[i].first;
             self->hash[i].second = digest->hash[i].second;
         }
         break;
->>>>>>> 8798e102
     default:
         g_assert_not_reached();
     }
     return self;
 }
 
-<<<<<<< HEAD
-
-int rm_digest_finalize_binary(RmDigest *digest, unsigned char *buffer, gsize buflen) {
-    switch(digest->type) {
-=======
 int rm_digest_steal_buffer(RmDigest *digest, guint8 *buf, gsize buflen) {
     RmDigest *copy = rm_digest_copy(digest);
     gsize bytes_written = 0;
 
     switch(copy->type) {
->>>>>>> 8798e102
     case RM_DIGEST_MD5:
 #if _RM_HASH_LEN >= 64
     case RM_DIGEST_SHA512:
@@ -363,7 +230,7 @@
 #if _RM_HASH_LEN >= 64
     case RM_DIGEST_CITY512:
     case RM_DIGEST_MURMUR512:
-#endif 
+#endif
         memcpy(buf, copy->hash, sizeof(uint128) * digest->num_128bit_blocks);
         bytes_written = 16 * digest->num_128bit_blocks;
         break;
@@ -429,22 +296,10 @@
     case RM_DIGEST_MURMUR:
     case RM_DIGEST_CITY:
 #if _RM_HASH_LEN >= 64
-<<<<<<< HEAD
-    case RM_DIGEST_MURMUR512:
-    case RM_DIGEST_CITY512:
-#endif // _RM_HASH_LEN
-        for ( int i=0; i < digest->num_128bit_blocks; i++ ) {
-            memcpy(buffer + 0 + 16 * i, &digest->hash[0].first, 8);
-            memcpy(buffer + 8 + 16 * i, &digest->hash[0].second, 8);
-            /*TODO: any reason why we can't we just memcpy in one go? */
-        }
-        return 16 * digest->num_128bit_blocks;
-=======
     case RM_DIGEST_CITY512:
     case RM_DIGEST_MURMUR512:
-#endif 
-        break;
->>>>>>> 8798e102
+#endif
+        break;
     default:
         g_assert_not_reached();
     }
@@ -483,17 +338,10 @@
  * $ ./a.out mmap <some_file[s]>
  */
 
-<<<<<<< HEAD
-static int rm_hash_file(const char *file, RmDigestType type, double buf_size_kb, char *buffer, size_t buf_len) {
-    ssize_t bytes = 0;
-    const int N = buf_size_kb * 1024;
-    char *data = g_alloca(N);
-=======
 static int rm_hash_file(const char *file, RmDigestType type, double buf_size_mb, char *buffer) {
     ssize_t bytes = 0;
     const int N = buf_size_mb * 1024 * 1024;
     unsigned char *data = g_alloca(N);
->>>>>>> 8798e102
     FILE *fd = fopen(file, "rb");
 
     /* Can't open file? */
@@ -509,30 +357,16 @@
             printf("ERROR:read()");
         } else if(bytes > 0) {
             rm_digest_update(&digest, data, bytes);
-<<<<<<< HEAD
-            /* get interim value (will this affect speed? */
-            /* todo: add argv to turn this on and off     */
-            int len = rm_digest_read_binary(&digest, buffer, buf_len, false);
-            //printf ( "partial digest: " );
-            //rm_digest_print(buffer, len);
-=======
 
             gsize digest_len = rm_digest_hexstring(&digest, buffer);
             for(gsize i = 0; i < digest_len; i++) {
                 g_printerr("%c", buffer[i]);
             }
             g_printerr(" (%ld Bytes)\n", bytes);
->>>>>>> 8798e102
         }
     } while(bytes > 0);
 
     fclose(fd);
-<<<<<<< HEAD
-    return rm_digest_finalize(&digest, buffer, buf_len);
-}
-
-static int rm_hash_file_mmap(const char *file, RmDigestType type, G_GNUC_UNUSED double buf_size_kb, char *buffer, size_t buf_len) {
-=======
 
     gsize digest_len = rm_digest_hexstring(&digest, buffer);
     rm_digest_finalize(&digest);
@@ -540,7 +374,6 @@
 }
 
 static int rm_hash_file_mmap(const char *file, RmDigestType type, G_GNUC_UNUSED double buf_size_mb, char *buffer) {
->>>>>>> 8798e102
     int fd = 0;
     unsigned char *f_map = NULL;
 
@@ -590,11 +423,7 @@
     }
 
     for(int j = 2; j < argc; j++) {
-<<<<<<< HEAD
-        const char *types[] = {"spooky", "md5", "sha1", "sha256", "sha512", "murmur", "murmur512", "city", "city512", NULL};
-=======
         const char *types[] = {"city", "spooky", "murmur",  "murmur512", "city512", "md5", "sha1", "sha256", "sha512", NULL};
->>>>>>> 8798e102
 
         // printf("# %d MB\n", 1 << (j - 2));
         for(int i = 0; types[i]; ++i) {
