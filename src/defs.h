/**
*  This file is part of rmlint.
*
*  rmlint is free software: you can redistribute it and/or modify
*  it under the terms of the GNU General Public License as published by
*  the Free Software Foundation, either version 3 of the License, or
*  (at your option) any later version.
*
*  rmlint is distributed in the hope that it will be useful,
*  but WITHOUT ANY WARRANTY; without even the implied warranty of
*  MERCHANTABILITY or FITNESS FOR A PARTICULAR PURPOSE.  See the
*  GNU General Public License for more details.
*
*  You should have received a copy of the GNU General Public License
*  along with rmlint.  If not, see <http://www.gnu.org/licenses/>.
*
** Authors:
 *
 *  - Christopher <sahib> Pahl 2010-2014 (https://github.com/sahib)
 *  - Daniel <SeeSpotRun> T.   2014-2014 (https://github.com/SeeSpotRun)
 *
** Hosted on http://github.com/sahib/rmlint
*
**/

#ifndef DEF_H
#define DEF_H

#include <stdlib.h>
#include <stdio.h>
#include <stdint.h>
#include <time.h>
#include <sys/types.h>
#include <stdbool.h>
#include <glib.h>
#include <pthread.h>

#include "config.h"
#include "checksum.h"

#define RED "\x1b[31;01m"
#define YEL "\x1b[33;01m"
#define NCO "\x1b[0m"
#define GRE "\x1b[32;01m"
#define BLU "\x1b[34;01m"

/* not supposed to be changed */
#ifndef _RM_HASH_LEN
    #define _RM_HASH_LEN 16
#endif

/* Which scheduler to take
 * + 1) Always single threaded on each group
 * + 2) Run max. n (where n may be max. set->threads) at the same time.
 * + 3) If a group-size is larger than HASH_MTHREAD_SIZE a new thread is started, otherwise singlethreaded
 * */
#define THREAD_SHEDULER_MTLIMIT (1024 * 1024 * 8)

/* ------------------------------------------------------------- */

/** IO: **/
/* Those values are by no means constants, you can/should adjust them to fit your system */
/* nevertheless: They should fit quite well for an average 2010's desk, so be careful when changing */

#define HASH_MTHREAD_SIZE   (1024 * 1024 * 2) /* If size of grp > chekcksum are built in parallel.   2MB */
#define HASH_IO_BLOCKSIZE   (1024 * 1024 * 1) /* Block size in what IO buffers are read. Default:    1MB */
#define HASH_FP_MAX_RSZ     (8 * 1024)        /* The maximal size read in for fingerprints. Default   8K */
#define HASH_FP_PERCENT     10                /* Percent of a file read in for fingerprint. Default  10% */
#define HASH_SERIAL_IO      1                 /* Align threads before doing md5 related IO. Default:   1 */
#define HASH_USE_MMAP       -1                /* Use mmap() instead of fread() EXPERIMENTAL! Use = risk! */
/*
0 = fread only
1 = mmap only
-1 = autochoice (which is best mostly)

Do not use O_DIRECT! read() will do weird things
From man 2 open:

 "The thing that has always disturbed me about O_DIRECT is that the whole interface is just stupid,
  and was probably designed by a deranged monkey on some serious mind-controlling substances."
  -- Linus Torvalds
*/

#define HASH_FILE_FLAGS  (O_RDONLY)

/* ------------------------------------------------------------- */

#define MMAP_LIMIT (HASH_MTHREAD_SIZE << 4)

/* ------------------------------------------------------------- */

#define HASH_FPSIZE_FORM(X) sqrt(X / HASH_FP_PERCENT) + 1

/* Reads a short sequence of bytes in the middle of a file, while doing fingerprints */
/* This almost cost nothing, but helps a lot with lots of similiar datasets */
#define BYTE_MIDDLE_SIZE 16

/* Use double slashes, so we can easily split the line to an array */
#define LOGSEP "//"

/* ------------------------------------------------------------- */

/* -cC */
#define CMD_DUPL "<dupl>"
#define CMD_ORIG "<orig>"

/* ------------------------------------------------------------- */

/* types of lint */
typedef enum RmLintType {
    TYPE_UNKNOWN = 0,
    TYPE_BLNK,
    TYPE_OTMP,
    TYPE_EDIR,
    TYPE_EFILE,
    TYPE_JNK_DIRNAME,
    TYPE_JNK_FILENAME,
    TYPE_NBIN,
    TYPE_BASE,
    TYPE_BADUID,
    TYPE_BADGID,
    TYPE_BADUGID,
    /* Border */
    TYPE_OTHER_LINT,
    TYPE_DUPE_CANDIDATE /* note: this needs to be last item in list so*
						 * that "other" lint gets handled first       */
} RmLintType;

typedef enum RmHandleMode {
    RM_MODE_LIST = 1,
    RM_MODE_NOASK = 3,
    RM_MODE_LINK = 4,
    RM_MODE_CMD = 5
} RmHandleMode;

/* all available settings see rmlint -h */
typedef struct RmSettings {
    RmHandleMode mode;
    char color;
    char collide;
    char samepart;
    char ignore_hidden;
    char followlinks;
    char paranoid;
    char namecluster;
    char findbadids;
    char searchdup;
    char findemptydirs;
    char nonstripped;
    char verbosity;
    char listemptyfiles;
    char **paths;
<<<<<<< HEAD
    char *is_ppath;              /* NEW - flag for each path; 1 if preferred/orig, 0 otherwise*/
=======
    char *is_ppath;            /* NEW - flag for each path; 1 if preferred/orig, 0 otherwise*/
    int  num_paths;            /* NEW - counter to make life easier when multi-threading the paths */
>>>>>>> ee18cdbd
    char *cmd_path;
    char *cmd_orig;
    char *output;
    char *sort_criteria;         /* NEW - sets criteria for ranking and selecting "original"*/
    char limits_specified;
    guint64 minsize;
    guint64 maxsize;
    char keep_all_originals;     /* NEW - if set, will ONLY delete dupes that are not in ppath */
    char must_match_original;    /* NEW - if set, will ONLY search for dupe sets where at least one file is in ppath*/
    char invert_original;        /* NEW - if set, inverts selection so that paths _not_ prefixed with // are preferred*/
    char find_hardlinked_dupes;  /* NEW - if set, will also search for hardlinked duplicates*/
    char skip_confirm;           /* NEW - if set, bypasses user confirmation of input settings*/
    char confirm_settings;       /* NEW - if set, pauses for user confirmation of input settings*/
    guint64 threads;
    short depth;
    RmDigestType checksum_type;  /* NEW - determines the checksum algorithm used */
} RmSettings;

typedef struct _RmFile RmFile;

struct _RmFile {
    unsigned char checksum[_RM_HASH_LEN];   /* md5sum of the file */
    unsigned char fp[2][_RM_HASH_LEN];        /* A short fingerprint of a file - start and back */
    unsigned char bim[BYTE_MIDDLE_SIZE]; /* Place where the infamouse byInThMiddle are stored */

    char *path;                          /* absolute path from working dir */
    bool in_ppath;                       /* set if this file is in one of the preferred (originals) paths */
    unsigned int pnum;                   /* numerical index of user-input paths */
    guint64 fsize;                       /* Size of the file (bytes) */
    time_t mtime;                        /* File modification date/time */
    bool filter;                         /* this is used in calculations  */
    RmLintType lint_type;                  /* Is the file marked as duplicate? */

    /* This is used to find pointers to the physically same file */
    ino_t node;
    dev_t dev;

    GList *list_node;
    GSequenceIter *file_group;
    RmFile *hardlinked_original;
};

typedef struct RmFileList {
    GSequence *size_groups;
    GHashTable *size_table;
    pthread_mutex_t lock;
} RmFileList;

typedef struct RmUserGroupList {
    gulong gid, uid;
} RmUserGroupList;

typedef struct RmSession {
    RmFileList *list;
    RmSettings *settings;

    guint64 total_files;
    guint64 total_lint_size;
    guint64 dup_counter;

    FILE *script_out;
    FILE *log_out;

    RmUserGroupList **userlist;

    guint64 activethreads;
    pthread_mutex_t threadlock;

    volatile bool aborted;
} RmSession;

#endif<|MERGE_RESOLUTION|>--- conflicted
+++ resolved
@@ -150,12 +150,8 @@
     char verbosity;
     char listemptyfiles;
     char **paths;
-<<<<<<< HEAD
     char *is_ppath;              /* NEW - flag for each path; 1 if preferred/orig, 0 otherwise*/
-=======
-    char *is_ppath;            /* NEW - flag for each path; 1 if preferred/orig, 0 otherwise*/
-    int  num_paths;            /* NEW - counter to make life easier when multi-threading the paths */
->>>>>>> ee18cdbd
+    int  num_paths;              /* NEW - counter to make life easier when multi-threading the paths */
     char *cmd_path;
     char *cmd_orig;
     char *output;
@@ -201,7 +197,7 @@
 typedef struct RmFileList {
     GSequence *size_groups;
     GHashTable *size_table;
-    pthread_mutex_t lock;
+    GRecMutex lock;
 } RmFileList;
 
 typedef struct RmUserGroupList {
