--- conflicted
+++ resolved
@@ -821,14 +821,9 @@
     session->dup_counter = 0;
     session->total_lint_size = 0;
     session->total_files = 0;
-<<<<<<< HEAD
     /* session->userlist = userlist_new(); (moved to traverse) */
-    session->list = rm_file_list_new();
-=======
     session->mounts = rm_mounts_table_new();
-    session->userlist = userlist_new();
     session->list = rm_file_list_new(session->mounts);
->>>>>>> 07eed739
     session->settings = settings;
     session->aborted = FALSE;
     session->activethreads = 0; /* foreground thread not counted as 1 */
