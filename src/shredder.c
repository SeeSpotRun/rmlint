#include <glib.h>
#include <unistd.h>
#include <stdio.h>
#include <string.h>

#include <fcntl.h>
#include <sys/uio.h>

#include "checksum.h"
#include "checksums/city.h"

#include "preprocess.h"
#include "utilities.h"
#include "formats.h"

#include "shredder.h"
#include <inttypes.h>


/* This is the scheduler of rmlint.
 *
 * Files are compared in progressive "generations" to identify matching
 * clusters:
 * Generation 0: Same size files
 * Generation 1: Same size and same hash of first  ~16kB
 * Generation 2: Same size and same hash of first  ~50MB
 * Generation 3: Same size and same hash of first ~100MB
 * Generation 3: Same size and same hash of first ~150MB
 * ... and so on until the end of the file is reached.
 *
 * The default step size can be configured below.
 *
 * The step size algorithm has some adaptive logic and may shorten
 * or increase the step size if (a) a few extra MB will get to the end
 * of the file, or (b) there is a fragmented file which has a file
 * fragment ending within a few MB of the default read increment.
 *
 *
 * The clusters and generations look something like this:
 *
 *+-------------------------------------------------------------------------+
 *|     Initial list after filtering and preprocessing                      |
 *+-------------------------------------------------------------------------+
 *          | same size                   | same size           | same size
 *   +------------------+           +------------------+    +----------------+
 *   |   ShredGroup 1   |           |   ShredGroup 2   |    |   ShredGroup 3 |
 *   |F1,F2,F3,F4,F5,F6 |           |F7,F8,F9,F10,F11  |    |   F12,F13      |
 *   +------------------+           +------------------+    +----------------+
 *       |            |                 |            |
 *  +------------+ +----------+     +------------+  +---------+  +----+ +----+
 *  | Child 1.1  | |Child 1.2 |     | Child 2.1  |  |Child 2.2|  |3.1 | |3.2 |
 *  | F1,F3,F6   | |F2,F4,F5  |     |F7,F8,F9,F10|  |  F11    |  |F12 | |F13 |
 *  |(hash=hash1 | |(hash=h2) |     |(hash=h3)   |  |(hash=h4)|  |(h5)| |(h6)|
 *  +------------+ +----------+     +------------+  +---------+  +----+ +----+
 *       |            |                |        |              \       \
 *   +----------+ +-----------+  +-----------+ +-----------+    free!   free!
 *   |Child1.1.1| |Child 1.2.1|  |Child 2.2.1| |Child 2.2.2|
 *   |F1,F3,F6  | |F2,F4,F5   |  |F7,F9,F10  | |   F8      |
 *   +----------+ +-----------+  +-----------+ +-----------+
 *               \             \              \             \
 *                rm!           rm!            rm!           free!
 *
 *
 * The basic workflow is:
 * 1. Pick a file from the device_queue
 * 2. Hash the next increment
 * 3. Check back with the file's parent to see if there is a child RmShredGroup with
 *    matching hash; if not then create a new one.
 * 4. Add the file into the child RmShredGroup and unlink it from its parent(see note
 *    below on Unlinking from Parent)
 * 5. Check if the child RmShredGroup meets criteria for hashing; if no then loop
 *    back to (1) for another file to hash
 * 6. If file meets criteria and is not finished hash then loop back to 2 and
 *    hash its next increment
 * 7. If file meets criteria and is fully hashed then flag it as ready for post-
 *    processing (possibly via paranoid check).  Note that post-processing can't
 *    start until the RmShredGroup's parent is dead (because new siblings may still
 *    be coming).
 *
 * In the above example, the hashing order will end up being something like:
 * F1.1 F2.1 (F3.1,F3.2), (F4.1,F4.2), (F5.1,F5.2)...
 *                ^            ^            ^
 *  (^ indicates where hashing could continue on to a second increment because there
 * 	   was already a matching file after the first increment)
 *
 * The threading looks somewhat like this for two devices:
 *
 *                          +----------+
 *                          | Finisher |
 *                          |  Thread  |
 *                          |  incl    |
 *                          | paranoid |
 *                          +----------+
 *                                ^
 *                                |
 *                        +--------------+
 *                        | Matched      |
 *                        | fully-hashed |
 *                        | dupe groups  |
 *    Device #1           +--------------+      Device #2
 *                               ^
 * +-------------------+         |           +------------------+
 * | +-------------+   |    +-----------+    | +-------------+  |
 * | | Devlist Mgr |<-------+--Push to--+----->| Devlist Mgr |  |
 * | +-------------+   |    |  device   |    | +-------------+  |
 * | pop from          |    |  queues   |    |        pop from  |
 * |  queue            |    |           |    |         queue    |
 * |     |             |    |ShredGroups|    |            |     |
 * |     |<--Continue  |    | (Matched  |    | Continue-->|     |
 * |     |      ^      |    |  partial  |    |    ^       |     |
 * |     v      |      |    |  hashes)  |    |    |       v     |
 * |   Read     Y      |    |           |    |    Y      Read   |
 * |     |      |      |    |    make   |    |    |       |     |
 * |     |   Partial------N----> new <---------Partial    |     |
 * |     |    Match?   |    |   group   |    | Match?     |     |
 * |     |      ^      |    |     ^     |    |    ^       |     |
 * +-----|------|------+    +-----|-----+    +----|-------|-----+
 *       v      |                 |               |       v
 *    +----------+      +------------------+     +----------+
 *    | Hasher   |      |Initial file list |     | Hasher   |
 *    |(1 thread)|      |                  |     |(1 thread)|
 *    +----------+      +------------------+     +----------+
 *
 * Every subbox left and right are the task that are performed.
 *
 * The Devlist Managers, Hashers and Finisher run as separate threads
 * managed by GThreadPool.
 *
 * The Devlist Managers work sequentially through the queue of hashing
 * jobs, sorted in order of disk offset in order to reduce seek times.
 * On init every device gets it's own thread. This thread spawns it own
 * hasher thread from another GTHreadPool.
 *
 * The Devlist Manager calls the reader function to read one file at a
 * time using readv(). The buffers for it come from a central buffer pool
 * that allocates some and just reuses them over and over. The buffers
 * which contain the read data are pushed to the hasher thread, where
 * the data-block is hashed into file->digest.  The buffer is released
 * back to the pool after use.
 *
 * Once the hasher is done, the file is sent back to the Devlist Manager
 * via a GAsyncQueue.  The Devlist Manager does a quick check to see if
 * it can continue with the same file; if not then the file is released
 * back to the RmShredGroups and a new file taken from the device queue.
 *
 *
 * The RmShredGroups don't have a thread managing them, instead the individual
 * Devlist Managers write to the RmShredGroups under mutex protection.
 *
 *
 * The initial ("foreground") thread waits for the Devlist Managers to
 * finish their sequential walk through the files.  If there are still
 * files to process on the device, the initial thread sends them back to
 * the GThreadPool for another pass through the files (starting from the
 * lowest disk offset again).
 *
 * Note re Unlinking a file from parent (this is the most thread-risky
 * part of the operation so sequencing needs to be clear):
 * * Decrease parent's child_file counter; if that is zero then check if
 * the parent's parent is dead; if yes then kill the parent.
 * * When killing the parent, tell all its children RMGroups that they
 * are now orphans (which may mean it is now time for some of them to
 * die too).
 * Note that we need to be careful here to avoid threadlock, eg:
 *    Child file 1 on device 1 has finished an increment.  It takes a look on its new
 *    RmGroup so that it can add itself.  It then locks its parent RmShredGroup so that
 *    it can do the unlinking.  If it turns out it is time for the parent to die, we
 *    we need to lock each of its children so that we can make them orphans:
 *        Q: What if another one of its other children was also trying to unlink?
 *        A: No problem, can't happen (since parent can't be ready to die if it has
 *           any active children left)
 *        Q: What about the mutex loop from this child which is doing the unlinking?
 *        A: No problem, either unlock the child's mutex before calling parent unlink,
 *           or handle the calling child differently from the other children
*
* Below some performance controls are listed that may impact performance.
* Controls are sorted by subjectve importanceness.
*/

/* Minimum number of pages to read */
#define SHRED_MIN_READ_PAGES (1)

////////////////////////////////////////////
// OPTIMISATION PARAMETERS FOR DECIDING   //
// HOW MANY BYTES TO READ BEFORE STOPPING //
// TO COMPARE PROGRESSIVE HASHES          //
////////////////////////////////////////////

/* expected typical seek time in milliseconds - used to calculate optimum read*/
#define SHRED_SEEK_MS (10)
/** Note that 15 ms this would be appropriate value for random reads
 * but for short seeks in the 1MB to 1GB range , 5ms is more appropriate; refer:
 * https://www.usenix.org/legacy/event/usenix09/tech/full_papers/vandebogart/vandebogart_html/index.html
 * But it's better to have this value a bit too high rather than a bit too low...
 */

/* expected typical sequential read speed in MB per second */
#define SHRED_READRATE (100)

/* define what we consider cheap as a fraction of total cost, for example a cheap read has
 * a read time less than 1/50th the seek time, or a cheap seek has a seek time less then 1/50th
 * the total read time */
#define SHRED_CHEAP (50)

/* how many pages can we read in (seek_time)? (eg 5ms seeking folled by 5ms reading) */
#define SHRED_BALANCED_READ_BYTES (SHRED_SEEK_MS * SHRED_READRATE * 1024) // ( * 1024 / 1000 to be exact)

/* how many bytes do we have to read before seek_time becomes CHEAP relative to read time? */
#define SHRED_CHEAP_SEEK_BYTES (SHRED_BALANCED_READ_BYTES * SHRED_CHEAP)

/* how many pages can we read in (seek_time)/(CHEAP)? (use for initial read) */
#define SHRED_CHEAP_READ_BYTES (SHRED_BALANCED_READ_BYTES / SHRED_CHEAP)

/** for reference, if SEEK_MS=5, READRATE=100 and CHEAP=50 then BALANCED_READ_BYTES=0.5MB,
 * CHEAP_SEEK_BYTES=25MB and CHEAP_READ_BYTES=10kB. */

/* Maximum number of bytes to read in one pass.
 * Never goes beyond SHRED_MAX_READ_SIZE unless the extra bytes to finish the file are "cheap".
 * Never goes beyond SHRED_HARD_MAX_READ_SIZE.
 */
#define SHRED_MAX_READ_SIZE   (512 * 1024 * 1024)
#define SHRED_HARD_MAX_READ_SIZE   (1024 * 1024 * 1024)

/* How many pages to use during paranoid byte-by-byte comparison?
 * More pages use more memory but result in less syscalls.
 */
#define SHRED_PARANOIA_PAGES  (64)

/* How much buffers to keep allocated at max. */
#define SHRED_MAX_PAGES       (64)

/* How large a single page is (typically 4096 bytes but not always)*/
#define SHRED_PAGE_SIZE       (sysconf(_SC_PAGESIZE))

/* How many pages to read in each generation?
 * This value is important since it decides how much data will be read for small files,
 * so it should not be too large nor too small, since reading small files twice is very slow.
 */


/* Flags for the fadvise() call that tells the kernel
 * what we want to do with the file.
 */
#define SHRED_FADVISE_FLAGS   (0                                                         \
                               | POSIX_FADV_SEQUENTIAL /* Read from 0 to file-size    */ \
                               | POSIX_FADV_WILLNEED   /* Tell the kernel to readhead */ \
                               | POSIX_FADV_NOREUSE    /* We will not reuse old data  */ \
                              )                                                          \
 

////////////////////////
//  MATHS SHORTCUTS   //
////////////////////////

#define DIVIDE_CEIL(n, m) ((n) / (m) + !!((n) % (m)))
#define SIGN_DIFF(X, Y) (((X) > (Y)) - ((X) < (Y)))  /* handy for comparing unit64's */

///////////////////////////////////////////////////////////////////////
//    INTERNAL STRUCTURES, WITH THEIR INITIALISERS AND DESTROYERS    //
///////////////////////////////////////////////////////////////////////

/////////// RmBufferPool and RmBuffer ////////////////

typedef struct RmBufferPool {
    /* Place where the buffers are stored */
    GTrashStack *stack;

    /* how many buffers are available? */
    guint64 size;

    /* concurrent accesses may happen */
    GMutex lock;
} RmBufferPool;


/* Represents one block of read data */
typedef struct RmBuffer {
    /* file structure the data belongs to */
    RmFile *file;

    /* len of the read input */
    guint64 len;

    /* is this the last buffer of the current increment? */
    gboolean is_last;

    /* *must* be last member of RmBuffer,
     * gets all the rest of the allocated space
     * */
    guint8 data[];
} RmBuffer;

/////////* The main extra data for the scheduler *///////////

typedef struct RmMainTag {
    RmSession *session;
    RmBufferPool *mem_pool;
    GAsyncQueue *device_return;
    GMutex file_state_mtx;
    GThreadPool *device_pool;
    GThreadPool *result_pool;
    gint32 page_size;
    guint32 totalfiles;
} RmMainTag;

/////////// RmShredDevice ////////////////

typedef struct RmShredDevice {
    /* queue of files awaiting (partial) hashing, sorted by disk offset.  Note
     * this can be written to be other threads so requires mutex protection */
    GQueue *file_queue;

    /* Counters, used to determine when there is nothing left to do.  These
     * can get written to by other device threads so require mutex protection */
    gint32 remaining_files;
    gint64 remaining_bytes;

    /* Lock for all of the above */
    GMutex lock;

    /* disk type; allows optimisation of parameters for rotational or non- */
    bool is_rotational;

    /* Pool for the hashing workers */
    GThreadPool *hash_pool;

    /* Return queue for files which have finished the current increment */
    GAsyncQueue *hashed_file_return;

    /* disk identification, for debugging info only */
    char *disk_name;
    dev_t disk;

    /* head position information, to optimise selection of next file */
    guint64 current_offset;
    dev_t current_dev;

    /* size of one page, cached, so
     * sysconf() does not need to be called always.
     */
    guint64 page_size;
    RmMainTag *main;
} RmShredDevice;

typedef enum RmShredGroupStatus {
    RM_SHRED_GROUP_DORMANT = 0,
    RM_SHRED_GROUP_START_HASHING,
    RM_SHRED_GROUP_HASHING,
    RM_SHRED_GROUP_FINISHING
} RmShredGroupStatus;

typedef struct RmShredGroup {
    /* holding queue for files; they are held here until the group first meets
     * criteria for further hashing (normally just 2 or more files, but sometimes
     * related to preferred path counts)
     * */
    GQueue *held_files;

    /* link(s) to next generation of RmShredGroups(s) which have this RmShredGroup as parent*/
    GQueue *children;

    /* RmShredGroup of the same size files but with lower RmFile->hash_offset;
     * getsset to null when parent dies
     * */
    struct RmShredGroup *parent;

    /* number of child group files that have not completed next level of hashing */
    gulong remaining;

    /* set if group has 1 or more files from "preferred" paths */
    gboolean has_pref;

    /* set if group has 1 or more files from "non-preferred" paths */
    gboolean has_npref;

    /* set based on settings->must_match_original */
    gboolean needs_pref;

    /* set based on settings->keep_all_originals */
    gboolean needs_npref;

    /* initially RM_SHRED_GROUP_DORMANT; triggered as soon as we have >= 2 files
     * and meet preferred path and will go to either RM_SHRED_GROUP_HASHING or
     * RM_SHRED_GROUP_FINISHING.  When switching from dormant to hashing, all
     * held_files are released and future arrivals go straight to hashing
     * */
    RmShredGroupStatus status;

    /* file size of files in this group */
    guint64 file_size;

    /* file hash_offset when files arrived in this group */
    guint64 hash_offset;

    /* file hash_offset for next increment */
    guint64 next_offset;

    /* needed because different device threads read and write to this structure */
    GMutex lock;

    /* checksum structure taken from first file to enter the group.  This allows
     * digests to be released from RmFiles and memory freed up until they
     * are required again for further hashing.*/
    RmDigest *digest;
    /* checksum result (length is given by digest->bytes) */
    guint8 *checksum;

    /* Reference to main */
    RmMainTag *main;
} RmShredGroup;

/* header to avoid implicit reference warning  */
static void rm_shred_hash_factory(RmBuffer *buffer, RmShredDevice *device);

RmShredDevice *rm_shred_device_new(gboolean is_rotational, char *disk_name, RmMainTag *main) {
    RmShredDevice *self = g_slice_new0(RmShredDevice);
    self->main = main;

    if(!rm_session_was_aborted(main->session)) {
        g_assert (self->remaining_files == 0);
        g_assert (self->remaining_bytes == 0);
    }

    self->is_rotational = is_rotational;
    self->disk_name = g_strdup(disk_name);
    self->file_queue = g_queue_new();
    self->hash_pool = rm_util_thread_pool_new(
                          (GFunc)rm_shred_hash_factory, self, 1
                      );

    self->hashed_file_return = g_async_queue_new();
    self->page_size = SHRED_PAGE_SIZE;

    g_mutex_init(&(self->lock));
    return self;
}

void rm_shred_device_free(RmShredDevice *self) {
    if(!rm_session_was_aborted(self->main->session)) {
        g_assert(self->remaining_files == 0);
        g_assert(self->remaining_bytes == 0);
        g_assert(g_queue_is_empty(self->file_queue));
        g_assert(g_async_queue_length(self->hashed_file_return) == 0);
    }

    g_async_queue_unref(self->hashed_file_return);
    g_thread_pool_free(self->hash_pool, false, false);
    g_queue_free(self->file_queue);

    g_free(self->disk_name);
    g_mutex_clear(&(self->lock));

    g_slice_free(RmShredDevice, self);
}

/////////// RmShredGroup ////////////////

/* prototype for rm_shred_group_make_orphan since it and rm_shred_group_free reference each other */
void rm_shred_group_make_orphan(RmShredGroup *self);

/* allocate and initialise new RmShredGroup
 */
RmShredGroup *rm_shred_group_new(RmFile *file, guint8 *key) {
    RmShredGroup *self = g_slice_new0(RmShredGroup);

    if (file->digest) {
        self->digest = rm_digest_copy(file->digest);
        self->checksum = key;
    } else {
        /* initial groups have no checksum */
    }

    self->parent = file->shred_group;

    if(self->parent) {
        self->needs_npref = self->parent->needs_npref;
        self->needs_pref = self->parent->needs_pref;
    }

    self->held_files = g_queue_new();
    self->children   = g_queue_new();

    self->file_size = file->file_size;
    self->hash_offset = file->hash_offset;

    g_assert(file->device->main);
    self->main = file->device->main;

    g_mutex_init(&(self->lock));
    return self;
}

/* Unlink RmFile from device queue
 */
void rm_shred_discard_file(RmFile *file) {
    RmShredDevice *device = file->device;
    g_mutex_lock(&(device->lock));
    {
        device->remaining_files--;
        device->remaining_bytes -= (file->file_size - file->hash_offset);
    }
    g_mutex_unlock(&(device->lock));
    rm_file_destroy(file);
}

/* Free RmShredGroup and any dormant files still in its queue
 */
void rm_shred_group_free(RmShredGroup *self) {
    g_assert(self->parent == NULL);  /* children should outlive their parents! */

    /** discard RmFiles which failed file duplicate criteria */
    if (self->held_files) {
        switch(self->status) {
        case RM_SHRED_GROUP_DORMANT:
            g_queue_free_full(self->held_files, (GDestroyNotify)rm_shred_discard_file);
            break;
        case RM_SHRED_GROUP_FINISHING:
            g_assert_not_reached();
        case RM_SHRED_GROUP_HASHING:
            g_assert_not_reached();
        case RM_SHRED_GROUP_START_HASHING:
            g_assert_not_reached();
        default:
            g_assert_not_reached();
        }
    }

    g_assert(self->children);
    /** give our children the bad news */
    g_queue_foreach(self->children, (GFunc)rm_shred_group_make_orphan, NULL);
    g_queue_free(self->children);

    if (self->digest) {
        g_slice_free1(self->digest->bytes, self->checksum);
        rm_digest_free(self->digest);
    }

    /** clean up */
    g_mutex_clear(&self->lock);
    g_slice_free(RmShredGroup, self);
}

///////////////////////////////////////
//    BUFFER POOL IMPLEMENTATION     //
///////////////////////////////////////

static guint64 rm_buffer_pool_size(RmBufferPool *pool) {
    return pool->size;
}

static RmBufferPool *rm_buffer_pool_init(gsize size) {
    RmBufferPool *self = g_slice_new(RmBufferPool);
    self->stack = NULL;
    self->size = size;
    g_mutex_init(&self->lock);
    return self;
}

static void rm_buffer_pool_destroy(RmBufferPool *pool) {
    g_mutex_lock(&pool->lock);
    {
        while(pool->stack != NULL) {
            g_slice_free1(pool->size, g_trash_stack_pop(&pool->stack));
        }
    }
    g_mutex_unlock(&pool->lock);
    g_mutex_clear(&pool->lock);
    g_slice_free(RmBufferPool, pool);
}

static void *rm_buffer_pool_get(RmBufferPool *pool) {
    void *buffer = NULL;
    g_mutex_lock(&pool->lock);
    {
        if (!pool->stack) {
            buffer = g_slice_alloc(pool->size);
        } else {
            buffer = g_trash_stack_pop(&pool->stack);
        }
    }
    g_mutex_unlock(&pool->lock);
    g_assert(buffer);
    return buffer;
}

static void rm_buffer_pool_release(RmBufferPool *pool, void *buf) {
    g_mutex_lock(&pool->lock);
    {
        g_trash_stack_push(&pool->stack, buf);
    }
    g_mutex_unlock(&pool->lock);
}

///////////////////////////////////
//    RmShredDevice UTILITIES    //
///////////////////////////////////

/* GCompareFunc for sorting files into optimum read order
 * */
static int rm_shred_compare_file_order(const RmFile *a, const RmFile *b, _U gpointer user_data) {
    /* compare based on partition (dev), then offset, then inode offset is a
     * guint64, so do not substract them (will cause over or underflows on
     * regular basis) - use SIGN_DIFF instead
     */
    guint64 phys_offset_a = rm_offset_lookup(a->disk_offsets, a->seek_offset);
    guint64 phys_offset_b = rm_offset_lookup(b->disk_offsets, b->seek_offset);

    return (0
            + 4 * SIGN_DIFF(a->dev, b->dev)
            + 2 * SIGN_DIFF(phys_offset_a, phys_offset_b)
            + 1 * SIGN_DIFF(a->inode, b->inode)
           );
}

/* Populate disk_offsets table for each file, if disk is rotational
 * */
static void rm_shred_file_get_offset_table(RmFile *file, RmSession *session) {
    if (file->device->is_rotational) {

        g_assert(!file->disk_offsets);
        file->disk_offsets = rm_offset_create_table(file->path);

        session->offsets_read++;
        if(file->disk_offsets) {
            session->offset_fragments += g_sequence_get_length((GSequence *)file->disk_offsets);
        } else {
            session->offset_fails++;
        }
    }
}

/* Push file to device queue (sorted and unsorted variants)
 * Initial list build is unsorted to avoid slowing down;
 * List re-inserts during Shredding are sorted so that
 * some seeks can be avoided
 * */
static void rm_shred_push_queue(RmFile *file) {
    RmShredDevice *device = file->device;

    g_mutex_lock (&device->lock);
    {
        g_queue_push_head (device->file_queue, file);
    }
    g_mutex_unlock (&device->lock);
}
static void rm_shred_push_queue_sorted(RmFile *file) {
    RmShredDevice *device = file->device;

    g_mutex_lock (&device->lock);
    {
        g_queue_insert_sorted (device->file_queue, file, (GCompareDataFunc)rm_shred_compare_file_order, NULL);
    }
    g_mutex_unlock (&device->lock);
}

//////////////////////////////////
//    RmShredGroup UTILITIES    //
//////////////////////////////////

/* compares checksum with that of a RmShredGroup with a  */
gint rm_cksum_matches_group(RmShredGroup *group, guint8 *checksum) {
    g_assert(group);
    g_assert(checksum);

    return memcmp(group->checksum, checksum, group->digest->bytes);
}

/* Checks whether group qualifies as duplicate candidate (ie more than
 * two members and meets has_pref and needs_pref criteria).
 * Assume group already protected by group->lock.
 * */
static char rm_shred_group_get_status_locked(RmShredGroup *group) {
    if (!group->status) {
        if (1
                && group->remaining >= 2  /* it takes 2 to tango */
                && (group->has_pref || !group->needs_pref)
                /* we have at least one file from preferred path, or we don't care */
                && (group->has_npref || !group->needs_npref)
                /* we have at least one file from non-pref path, or we don't care */
           ) {
            /* group can go active */
            if (group->hash_offset < group->file_size) {
                group->status = RM_SHRED_GROUP_START_HASHING;
            } else {
                group->status = RM_SHRED_GROUP_FINISHING;
            }
        }
    }
    return group->status;
}

void rm_shred_group_make_orphan(RmShredGroup *self) {
    RmShredGroupStatus status;
    g_mutex_lock(&(self->lock));
    {
        status = self->status;
        self->parent = NULL;
    }
    g_mutex_unlock(&(self->lock));

    switch (status) {
    /* decide fate of files, triggered by death of parent.
     * NOTE: If files are still hashing, then fate will be decided later via
     * rm_shred_group_unref
     * */
    case RM_SHRED_GROUP_DORMANT:
        /* group doesn't need hashing, and not expecting any more (since
         * parent is dead), so this group is now also dead
         * NOTE: there is no potential race here
         * because parent can only die once
         * */
        rm_shred_group_free(self);

        break;
    case RM_SHRED_GROUP_FINISHING:
        /* groups is finished, and meets criteria for a duplicate group; send it to finisher */
        rm_util_thread_pool_push(self->main->result_pool, self);
        break;
    default:
        break;
    }
}

void rm_shred_group_unref(RmShredGroup *group) {
    g_assert(group);

    g_mutex_lock(&(group->lock));
    if ((--group->remaining) == 0 && group->parent == NULL) {
        /* no reason for living any more */
        g_mutex_unlock(&(group->lock));
        rm_shred_group_free(group);
    } else {
        g_mutex_unlock(&(group->lock));
    }
}

static gboolean rm_shred_group_push_file(RmShredGroup *shred_group, RmFile *file, gboolean initial) {
    gboolean result = false;

    g_mutex_lock(&(shred_group->lock));
    {
        file->shred_group = shred_group;

        if (file->digest) {
            rm_digest_free(file->digest);
            file->digest = NULL;
        }

        shred_group->has_pref |= file->is_prefd | file->hardlinks.has_prefd;
        shred_group->has_npref |= !file->is_prefd | file->hardlinks.has_non_prefd;
        shred_group->remaining++;

        g_assert(file->hash_offset == shred_group->hash_offset);

        switch (rm_shred_group_get_status_locked(shred_group)) {
        case RM_SHRED_GROUP_START_HASHING:
            /* clear the queue and push all its rmfiles to the appropriate device queue */
            g_assert(shred_group->held_files);
            if(initial) {
                g_queue_free_full(shred_group->held_files,
                                  (GDestroyNotify)rm_shred_push_queue);
            } else {
                g_queue_free_full(shred_group->held_files,
                                  (GDestroyNotify)rm_shred_push_queue_sorted);
            }
            shred_group->held_files = NULL; /* won't need shred_group queue any more, since new arrivals will bypass */
            shred_group->status = RM_SHRED_GROUP_HASHING;
        /* FALLTHROUGH */
        case RM_SHRED_GROUP_HASHING:
            if (initial) {
                /* add file to device queue */
                g_assert(file->device);
                if(initial) {
                    rm_shred_push_queue(file);
                } else {
                    rm_shred_push_queue_sorted(file);
                }
            } else {
                /* calling routine will handle the file */
                result = true;
            }
            break;
        case RM_SHRED_GROUP_DORMANT:
        case RM_SHRED_GROUP_FINISHING:
            /* add file to held_files */
            g_queue_push_head(shred_group->held_files, file);
        }
    }
    g_mutex_unlock(&(shred_group->lock));

    /* decrease parent's child count*/
    if(!initial && shred_group->parent) {
        rm_shred_group_unref(shred_group->parent);
    }
    return result;
}

/* After partial hashing of RmFile, add it back into the sieve for further
 * hashing if required.  If try_bounce option is set, then try to return the
 * RmFile to the calling routine so it can continue with the next hashing
 * increment (this bypasses the normal device queue and so avoids an unnecessary
 * file seek operation ) returns true if the file can be immediately be hashed
 * some more.
 * */
static gboolean rm_shred_sift(RmFile *file) {
    g_assert(file);
    g_assert(file->shred_group);

    guint8 *key = rm_digest_steal_buffer(file->digest);

    RmShredGroup *child_group = NULL;
    RmShredGroup *current_group = file->shred_group;

    g_mutex_lock(&(current_group->lock));
    {
        /* check if there is already a descendent of current_group which
         * matches snap... if yes then move this file into it; if not then
         * create a new group */
        GList *child = g_queue_find_custom(
                           current_group->children,
                           key,
                           (GCompareFunc)rm_cksum_matches_group
                       );

        if (!child) {
            child_group = rm_shred_group_new(file, key);
            g_queue_push_tail(current_group->children, child_group);
        } else {
            child_group = child->data;
            g_slice_free1(file->digest->bytes, key);
        }
    }
    g_mutex_unlock(&(current_group->lock));
    return rm_shred_group_push_file(child_group, file, false);
}

////////////////////////////////////
//  SHRED-SPECIFIC PREPROCESSING  //
////////////////////////////////////

/* Basically this unloads files from the initial list build (which has
 * hardlinks already grouped).
 * Outline:
 * 1. Use g_hash_table_foreach_remove to send RmFiles from node_table
 *    to size_groups via rm_shred_file_preprocess.
 * 2. Use g_hash_table_foreach_remove to delete all singleton and other
 *    non-qualifying groups from size_groups via rm_shred_group_preprocess.
 * 3. Use g_hash_table_foreach to do the FIEMAP lookup for all remaining
 * 	  files via rm_shred_device_preprocess.
 * */

/* Insert RmFiles into size_groups
 * */
static void rm_shred_file_preprocess(_U gpointer key, RmFile *file, RmMainTag *main) {
    /* initial population of RmShredDevice's and first level RmShredGroup's */
    RmSession *session = main->session;

    g_assert(file);
    g_assert(session->tables->dev_table);
    g_assert(file->lint_type == RM_LINT_TYPE_DUPE_CANDIDATE);
    g_assert(file->file_size > 0);

    /* if file has hardlinks then set file->hardlinks.has_[non_]prefd*/
    if (file->hardlinks.files) {
        for (GList *iter = file->hardlinks.files->head; iter; iter = iter->next ) {
            RmFile *link = iter->data;
            file->hardlinks.has_non_prefd |= !link->is_prefd;
            file->hardlinks.has_prefd |= link->is_prefd;
        }
    }

    /* create RmShredDevice for this file if one doesn't exist yet */
    main->totalfiles++;
    dev_t disk = rm_mounts_get_disk_id(session->tables->mounts, file->dev);

    RmShredDevice *device = g_hash_table_lookup(session->tables->dev_table, GUINT_TO_POINTER(disk));
    if(device == NULL) {

        rm_log_debug(GREEN"Creating new RmShredDevice for disk %"LLU"\n"RESET, disk);
        device = rm_shred_device_new(
                     !rm_mounts_is_nonrotational(session->tables->mounts, disk),
                     rm_mounts_get_disk_name(session->tables->mounts, disk),
                     main );
        device->disk = disk;
        g_hash_table_insert(session->tables->dev_table, GUINT_TO_POINTER(disk), device);
    }

    file->device = device;
    device->remaining_files++;
    device->remaining_bytes += file->file_size;

    RmShredGroup *group = g_hash_table_lookup(
                              session->tables->size_groups,
                              &file->file_size
                          );

    if (group == NULL) {
	guint64 *file_size_cpy = g_malloc0(sizeof(guint64));
	*file_size_cpy = file->file_size;

        group = rm_shred_group_new(file, NULL);
        g_hash_table_insert(
            session->tables->size_groups,
<<<<<<< HEAD
            file_size_cpy,  
=======
            GUINT_TO_POINTER(file->file_size), //TODO: check overflow for >4GB files
>>>>>>> a7daba0c
            group
        );
    }

    rm_shred_group_push_file(group, file, true);
}

static gboolean rm_shred_group_preprocess(_U gpointer key, RmShredGroup *group) {
    g_assert(group);
    if (group->status == RM_SHRED_GROUP_DORMANT) {
        rm_shred_group_free(group);
        return true;
    } else {
        return false;
    }
}

static void rm_shred_device_preprocess(_U gpointer key, RmShredDevice *device, RmMainTag *main) {
    g_queue_foreach(device->file_queue, (GFunc)rm_shred_file_get_offset_table, main->session);
}

static void rm_shred_preprocess_input(RmMainTag *main) {
    RmSession *session = main->session;

    /* move remaining files to RmShredGroups */
    g_assert(session->tables->node_table);

    rm_log_debug("Moving files into size_groups...");
    g_hash_table_foreach_remove(session->tables->node_table,
                                (GHRFunc)rm_shred_file_preprocess,
                                main);
    rm_log_debug("move remaining files to size_groups finished at time %.3f\n", g_timer_elapsed(session->timer, NULL));

    rm_log_debug("Discarding unique sizes and read fiemap data for others...");
    g_hash_table_foreach_remove(session->tables->size_groups,
                                (GHRFunc)rm_shred_group_preprocess,
                                main);
    rm_log_debug("done at time %.3f\n", g_timer_elapsed(session->timer, NULL));

    rm_log_debug("Looking up fiemap data for files on rotational devices...");
    g_hash_table_foreach(
        session->tables->dev_table, (GHFunc)rm_shred_device_preprocess, main
    );
    rm_log_debug("done at time %.3f\n", g_timer_elapsed(session->timer, NULL));

    rm_log_debug(
        "fiemap'd %"LLU" files containing %"LLU" fragments (failed another %"LLU" files)\n",
        session->offsets_read - session->offset_fails,
        session->offset_fragments, session->offset_fails
    );
}

/////////////////////////////////
//    ACTUAL IMPLEMENTATION    //
/////////////////////////////////

/* Paranoid bitwise comparison of two rmfiles */
/* TODO: pairwise comparison requires 2(n-1) reads eg 6 reads for a cluster of 4 files; consider
 * instead comparing larger groups in parallel - this would require more mem (or smaller reads)
 * but saves (n-2) times reading in a whole file */
static bool rm_shred_byte_compare_files(RmMainTag *tag, RmFile *a, RmFile *b) {
    g_assert(a->file_size == b->file_size);

    int fd_a = rm_sys_open(a->path, O_RDONLY);
    if(fd_a == -1) {
        rm_log_perror("Unable to open file_a for paranoia");
        return false;
    } else {
        posix_fadvise(fd_a, 0, 0, SHRED_FADVISE_FLAGS);
    }

    int fd_b = rm_sys_open(b->path, O_RDONLY);
    if(fd_b == -1) {
        rm_log_perror("Unable to open file_b for paranoia");
        return false;
    } else {
        posix_fadvise(fd_b, 0, 0, SHRED_FADVISE_FLAGS);
    }

    bool result = true;
    int buf_size = rm_buffer_pool_size(tag->mem_pool) - offsetof(RmBuffer, data);

    struct iovec readvec_a[SHRED_PARANOIA_PAGES];
    struct iovec readvec_b[SHRED_PARANOIA_PAGES];

    for(int i = 0; i < SHRED_PARANOIA_PAGES; ++i) {
        RmBuffer *buffer = rm_buffer_pool_get(tag->mem_pool);
        readvec_a[i].iov_base = buffer->data;
        readvec_a[i].iov_len = buf_size;

        buffer = rm_buffer_pool_get(tag->mem_pool);
        readvec_b[i].iov_base = buffer->data;
        readvec_b[i].iov_len = buf_size;
    }

    while(result) {
        int bytes_a = readv(fd_a, readvec_a, SHRED_PARANOIA_PAGES);
        int bytes_b = readv(fd_b, readvec_b, SHRED_PARANOIA_PAGES);
        if(bytes_a <= 0 || bytes_b <= 0) {
            break;
        }

        g_assert(bytes_a == bytes_b);

        int remain = bytes_a % buf_size;
        int blocks = bytes_a / buf_size + !!remain;

        for(int i = 0; i < blocks && result; ++i) {
            RmBuffer *buf_a = readvec_a[i].iov_base - offsetof(RmBuffer, data);
            RmBuffer *buf_b = readvec_b[i].iov_base - offsetof(RmBuffer, data);
            int size = buf_size;

            if(i + 1 == blocks && remain > 0) {
                size = remain;
            }

            result = !memcmp(buf_a->data, buf_b->data, size);
        }
    }

    for(int i = 0; i < SHRED_PARANOIA_PAGES; ++i) {
        RmBuffer *buf_a = readvec_a[i].iov_base - offsetof(RmBuffer, data);
        RmBuffer *buf_b = readvec_b[i].iov_base - offsetof(RmBuffer, data);
        rm_buffer_pool_release(tag->mem_pool, buf_a);
        rm_buffer_pool_release(tag->mem_pool, buf_b);
    }

    close(fd_a);
    close(fd_b);

    return result;
}

static gint32 rm_shred_get_read_size(RmFile *file, RmMainTag *tag) {
    RmShredGroup *group = file->shred_group;
    g_assert(group);

    guint32 result = 0;

    g_mutex_lock(&group->lock);
    {
        /* calculate next_offset property of the RmShredGroup, if not already done */
        if (group->next_offset == 0) {
            guint64 target_bytes = (group->hash_offset == 0) ? SHRED_CHEAP_READ_BYTES : SHRED_CHEAP_SEEK_BYTES;

            /* round to even number of pages, round up to MIN_READ_PAGES */
            guint64 target_pages = MAX(target_bytes / tag->page_size, SHRED_MIN_READ_PAGES);
            target_bytes = target_pages * tag->page_size;

            /* test if cost-effective to read the whole file */
            if (group->hash_offset + target_bytes + SHRED_BALANCED_READ_BYTES >= group->file_size) {
                target_bytes = group->file_size - group->hash_offset;
            }

            group->next_offset = group->hash_offset + target_bytes;
        }
    }
    g_mutex_unlock(&group->lock);

    /* read to end of current file fragment, or to group->next_offset, whichever comes first */
    guint64 bytes_to_next_fragment = rm_offset_bytes_to_next_fragment(file->disk_offsets, file->seek_offset);

    if (bytes_to_next_fragment != 0 && bytes_to_next_fragment + file->seek_offset < group->next_offset) {
        file->status = RM_FILE_STATE_FRAGMENT;
        result = (bytes_to_next_fragment);
    } else {
        file->status = RM_FILE_STATE_NORMAL;
        result = (group->next_offset - file->seek_offset);
    }

    if(file->digest->type == RM_DIGEST_PARANOID) {
        result = MIN(result, rm_digest_paranoia_bytes());
    }

    return result;
}

/* Read from file and send to hasher
 * Note this was initially a separate thread but is currently just called
 * directly from rm_devlist_factory.
 * */
static void rm_shred_read_factory(RmFile *file, RmShredDevice *device) {
    int fd = 0;
    gint64 bytes_read = 0;
    guint64 total_bytes_read = 0;

    guint64 buf_size = rm_buffer_pool_size(device->main->mem_pool);
    buf_size -= offsetof(RmBuffer, data);

    gint64 bytes_to_read = rm_shred_get_read_size(file, device->main);

    g_assert(bytes_to_read > 0);
    g_assert(bytes_to_read + file->hash_offset <= file->file_size);
    g_assert(file->seek_offset == file->hash_offset);

    struct iovec readvec[SHRED_MAX_PAGES + 1];

    if(file->seek_offset >= file->file_size) {
        goto finish;
    }

    fd = rm_sys_open(file->path, O_RDONLY);
    if(fd == -1) {
        perror("open failed");
        file->status = RM_FILE_STATE_IGNORE;
        g_async_queue_push(device->hashed_file_return, file);
        goto finish;
    }

    /* preadv() is benifitial for large files since it can cut the
     * number of syscall heavily.  I suggest N_BUFFERS=4 as good
     * compromise between memory and cpu.
     *
     * With 16 buffers: 43% cpu 33,871 total
     * With  8 buffers: 43% cpu 32,098 total
     * With  4 buffers: 42% cpu 32,091 total
     * With  2 buffers: 44% cpu 32,245 total
     * With  1 buffers: 45% cpu 34,491 total
     */

    /* how many buffers to read? */
    const gint16 N_BUFFERS = 4;

    /* Give the kernel scheduler some hints */
    posix_fadvise(fd, file->seek_offset, bytes_to_read, SHRED_FADVISE_FLAGS);

    /* Initialize the buffers to begin with.
     * After a buffer is full, a new one is retrieved.
     */
    memset(readvec, 0, sizeof(readvec));
    for(int i = 0; i < N_BUFFERS; ++i) {
        /* buffer is one contignous memory block */
        RmBuffer *buffer = rm_buffer_pool_get(device->main->mem_pool);
        readvec[i].iov_base = buffer->data;
        readvec[i].iov_len = buf_size;
    }

    // XXX-TODO: bug suspection: off_t is too small on 64bit.
    while(bytes_to_read > 0 && (bytes_read = preadv64(fd, readvec, N_BUFFERS, file->seek_offset)) > 0) {
        int blocks = DIVIDE_CEIL(bytes_read,  buf_size);

        bytes_to_read -= bytes_read;
        file->seek_offset += bytes_read;
        total_bytes_read += bytes_read;

        for(int i = 0; i < blocks; ++i) {
            /* Get the RmBuffer from the datapointer */
            RmBuffer *buffer = readvec[i].iov_base - offsetof(RmBuffer, data);
            buffer->file = file;
            buffer->len = MIN (buf_size, bytes_read - i * buf_size);
            buffer->is_last = (i + 1 >= blocks && bytes_to_read <= 0); //TODO: why does bytes_to_read sometimes go negative? 

            if (buffer->is_last) {
                //TODO: add check for expect byte count; if wrong then set state to ignore.
            }

            /* Send it to the hasher */
            rm_util_thread_pool_push(device->hash_pool, buffer);

            /* Allocate a new buffer - hasher will release the old buffer */
            buffer = rm_buffer_pool_get(device->main->mem_pool);
            readvec[i].iov_base = buffer->data;
            readvec[i].iov_len = buf_size;
        }
    }

    /* Release the rest of the buffers */
    for(int i = 0; i < N_BUFFERS; ++i) {
        RmBuffer *buffer = readvec[i].iov_base - offsetof(RmBuffer, data);
        rm_buffer_pool_release(device->main->mem_pool, buffer);
    }

finish:
    if(fd > 0) {
        close(fd);
    }

    /* Update totals for device */
    g_mutex_lock(&(file->device->lock));
    {
        file->device->remaining_bytes -= total_bytes_read;
    }
    g_mutex_unlock(&(device->lock));

}

/* Hash file. Runs as threadpool in parallel / tandem with rm_shred_read_factory above
 * */
static void rm_shred_hash_factory(RmBuffer *buffer, RmShredDevice *device) {
    g_assert(device);
    g_assert(buffer);

    /* Hash buffer->len bytes_read of buffer->data into buffer->file */
    rm_digest_update(buffer->file->digest, buffer->data, buffer->len);
    buffer->file->hash_offset += buffer->len;

    if (buffer->is_last) {
        /* Report the progress to rm_shred_devlist_factory */
        g_async_queue_push(device->hashed_file_return, buffer->file);
    }

    /* Return this buffer to the pool */
    rm_buffer_pool_release(device->main->mem_pool, buffer);
}

static int rm_shred_check_paranoia(RmMainTag *tag, GQueue *candidates) {
    int failure_count = 0;

    for(GList *iter_a = candidates->head; iter_a; iter_a = iter_a->next) {
        RmFile *a = iter_a->data;

        for(GList *iter_b = iter_a->next; iter_b; iter_b = iter_b->next) {
            RmFile *b = iter_b->data;
            if(!rm_shred_byte_compare_files(tag, a, b)) {
                failure_count++;
                //TODO: discard file
                //rm_shred_set_file_state(tag, b, RM_FILE_STATE_IGNORE);
            }
        }
    }

    return failure_count;
}

static RmFile *rm_group_find_original(RmSession *session, GQueue *group/*, gboolean recurse*/) {
    RmFile *result = NULL;
    for(GList *iter = group->head; iter; iter = iter->next) {
        RmFile *file = iter->data;
        if (/*recurse && */file->hardlinks.files) {
            RmFile *hardlink_original = rm_group_find_original(session, file->hardlinks.files/*, false*/);
            if (!result) {
                result = hardlink_original;
            }
        } else if (
            ((file->is_prefd) && (session->settings->keep_all_originals)) ||
            ((file->is_prefd) && (!result))
        ) {
            rm_file_tables_remember_original(session->tables, file);
            if(!result) {
                result = file;
            }
        }
    }
    return result;
}

static void rm_group_fmt_write(RmSession *session, RmShredGroup *shred_group, GQueue *group, RmFile *original_file /*, gboolean recurse*/) {
    for(GList *iter = group->head; iter; iter = iter->next) {
        RmFile *file = iter->data;
        if (/*recurse &&*/ file->hardlinks.files) {
            rm_group_fmt_write(session, shred_group, file->hardlinks.files, original_file/*, false*/);
        } else {
            if(iter->data != original_file) {
                RmFile *lint = iter->data;
                session->dup_counter += 1;
                session->total_lint_size += lint->file_size;

                /* Fake file->digest for a moment */
                lint->digest = shred_group->digest;
                rm_fmt_write(session->formats, lint);
                lint->digest = NULL;
            }
        }
    }
}

void rm_shred_forward_to_output(RmSession *session, RmShredGroup *shred_group, GQueue *group) {
    session->dup_group_counter++;

    RmFile *original_file = rm_group_find_original(session, group/*, true*/);

    if(!original_file) {
        /* tag first file as the original */
        original_file = group->head->data;
        rm_file_tables_remember_original(session->tables, original_file);
    }

    /* Hand it over to the printing module */
    original_file->digest = shred_group->digest;
    rm_fmt_write(session->formats, original_file);
    original_file->digest = NULL;

    rm_group_fmt_write(session, shred_group, group, original_file/*, true*/);
}

static void rm_shred_result_factory(RmShredGroup *group, RmMainTag *tag) {
    if(tag->session->settings->paranoid) {
        int failure_count = rm_shred_check_paranoia(tag, group->held_files);
        if(failure_count > 0) {
            rm_log_warning("Removed %d files during paranoia check.\n", failure_count);
        }
    }

    if(g_queue_get_length(group->held_files) > 0) {
        rm_shred_forward_to_output(tag->session, group, group->held_files);
    }

    group->status = RM_SHRED_GROUP_DORMANT;
    rm_shred_group_free(group);
}

static void rm_shred_devlist_factory(RmShredDevice *device, RmMainTag *main) {
    g_assert(device);
    g_assert(device->hash_pool); /* created when device created */

    rm_log_debug(BLUE"Started rm_shred_devlist_factory for disk %s (%u:%u) with %"LLU" files in queue\n"RESET,
                 device->disk_name,
                 major(device->disk),
                 minor(device->disk),
                 (guint64)g_queue_get_length(device->file_queue)
                );

    if(device->is_rotational) {
        g_queue_sort(device->file_queue, (GCompareDataFunc)rm_shred_compare_file_order, NULL);
    }

    /* scheduler for one file at a time, optimised to minimise seeks */
    GList *iter = device->file_queue->head;
    while(iter && !rm_session_was_aborted(main->session)) {
        RmFile *file = iter->data;
        guint64 start_offset = file->hash_offset;

        /* initialise hash (or recovery progressive hash so far) */
        if (!file->digest) {
            g_assert(file->shred_group);
            if (!file->shred_group->digest) {
                /* this is first generation of RMGroups, so there is no progressive hash yet */
                g_assert(file->hash_offset == 0);
                file->digest = rm_digest_new(main->session->settings->checksum_type, 0, 0); //TODO: seeds?
            } else {
                file->digest = rm_digest_copy(file->shred_group->digest);
                if (file->digest->type == RM_DIGEST_PARANOID) {
                    /* paranoid digest is non-cumulative, so needs to be reset to start each generation */
                    file->digest->paranoid_offset = 0;
                }

            }
        }

        /* hash the next increment of the file */
        rm_shred_read_factory(file, device);

        /* wait until the increment has finished hashing */
        RmFile *popped = g_async_queue_pop(device->hashed_file_return);
        if (file->status == RM_FILE_STATE_IGNORE) {
            rm_shred_group_unref(file->shred_group);
            rm_shred_discard_file(file);
        } else {
            file = popped;

            if (file->status == RM_FILE_STATE_FRAGMENT) {
                /* file is not ready for checking yet; push it back into the queue */
                rm_shred_push_queue_sorted(file);
            } else if(rm_shred_sift(file)) {
                /* continue hashing same file, ie no change to iter */
                if (start_offset == file->hash_offset) {
                    rm_log_error(RED"Offset stuck at %"LLU"\n", start_offset);
                }
                continue;
            } else {
                /* rm_shred_sift has taken responsibility for the file */
            }
        }

        GList *next = iter->next;
        g_queue_delete_link(device->file_queue, iter);
        iter = next;
    }

    /* threadpool thread terminates but the device will be recycled via
     * the device_return queue
     */
    rm_log_debug(BLUE"Pushing back device %d\n"RESET, (int)device->disk);
    g_async_queue_push(main->device_return, device);
}

static void rm_shred_create_devpool(RmMainTag *tag, GHashTable *dev_table) {
    tag->device_pool = rm_util_thread_pool_new(
                           (GFunc)rm_shred_devlist_factory, tag, tag->session->settings->threads / 2 + 1
                       );

    GHashTableIter iter;
    gpointer key, value;

    g_hash_table_iter_init(&iter, dev_table);
    while(g_hash_table_iter_next(&iter, &key, &value)) {
        RmShredDevice *device = value;
        rm_log_debug(GREEN"Pushing device %s to threadpool\n", device->disk_name);
        rm_util_thread_pool_push(tag->device_pool, device);
    }
}

void rm_shred_run(RmSession *session) {
    g_assert(session);
    g_assert(session->tables);
    g_assert(session->tables->node_table);

    RmMainTag tag;
    tag.session = session;
    tag.mem_pool = rm_buffer_pool_init(sizeof(RmBuffer) + SHRED_PAGE_SIZE);
    tag.device_return = g_async_queue_new();
    tag.page_size = SHRED_PAGE_SIZE;
    tag.totalfiles = 0;

    /* would use g_atomic, but helgrind does not like that */
    g_mutex_init(&tag.file_state_mtx);

    session->tables->dev_table = g_hash_table_new_full(
                                     g_direct_hash, g_direct_equal,
                                     NULL, (GDestroyNotify)rm_shred_device_free
                                 );

    rm_shred_preprocess_input(&tag);

    /* Remember how many devlists we had - so we know when to stop */
    int devices_left = g_hash_table_size(session->tables->dev_table);
    rm_log_debug(BLUE"Devices = %d\n", devices_left);

    /* For results that need to be check with --paranoid.
     * This would clog up the main thread, which is supposed
     * to flag bad files as soon as possible.
     */
    tag.result_pool = rm_util_thread_pool_new(
                          (GFunc)rm_shred_result_factory, &tag, 1
                      );

    /* Create a pool fo the devlists and push each queue */
    rm_shred_create_devpool(&tag, session->tables->dev_table);

    /* This is the joiner part */
    while(devices_left > 0 || g_async_queue_length(tag.device_return) > 0) {
        RmShredDevice *device = g_async_queue_pop(tag.device_return);
        g_mutex_lock(&device->lock);
        {
            rm_log_debug(BLUE"Got device %s back with %d in queue and %llu bytes remaining in %d remaining files\n"RESET,
                         device->disk_name,
                         g_queue_get_length(device->file_queue),
                         (unsigned long long)device->remaining_bytes,
                         device->remaining_files
                        );

            if (device->remaining_files > 0) {
                /* recycle the device */
                rm_util_thread_pool_push(tag.device_pool , device);
            } else {
                devices_left--;
            }
        }
        g_mutex_unlock(&device->lock);

        if(rm_session_was_aborted(session)) {
            break;
        }
    }

    /* This should not block, or at least only very short. */
    g_thread_pool_free(tag.device_pool, FALSE, TRUE);
    g_thread_pool_free(tag.result_pool, FALSE, TRUE);

    g_async_queue_unref(tag.device_return);
    rm_buffer_pool_destroy(tag.mem_pool);

    g_hash_table_unref(session->tables->dev_table);
    g_mutex_clear(&tag.file_state_mtx);
}<|MERGE_RESOLUTION|>--- conflicted
+++ resolved
@@ -901,11 +901,7 @@
         group = rm_shred_group_new(file, NULL);
         g_hash_table_insert(
             session->tables->size_groups,
-<<<<<<< HEAD
             file_size_cpy,  
-=======
-            GUINT_TO_POINTER(file->file_size), //TODO: check overflow for >4GB files
->>>>>>> a7daba0c
             group
         );
     }
